--- conflicted
+++ resolved
@@ -144,309 +144,197 @@
       "command": "pres{}",
       "snippet": "pres{${1:%<nom du PRES%>}}",
       "option": "",
-<<<<<<< HEAD
-      "keyvals": [],
-      "keyvalindex": -1
-=======
-      "keyvals": []
->>>>>>> c34fddf9
+      "keyvals": [],
+      "keyvalindex": -1
     },
     "comue{}": {
       "command": "comue{}",
       "snippet": "comue{${1:%<nom de la ComUE%>}}",
       "option": "",
-<<<<<<< HEAD
-      "keyvals": [],
-      "keyvalindex": -1
-=======
-      "keyvals": []
->>>>>>> c34fddf9
+      "keyvals": [],
+      "keyvalindex": -1
     },
     "institute{}": {
       "command": "institute{}",
       "snippet": "institute{${1:nom de l'institut%text}}",
       "option": "",
-<<<<<<< HEAD
-      "keyvals": [],
-      "keyvalindex": -1
-=======
-      "keyvals": []
->>>>>>> c34fddf9
+      "keyvals": [],
+      "keyvalindex": -1
     },
     "coinstitute{}": {
       "command": "coinstitute{}",
       "snippet": "coinstitute{${1:nom de l'institut de cotutelle%text}}",
       "option": "",
-<<<<<<< HEAD
-      "keyvals": [],
-      "keyvalindex": -1
-=======
-      "keyvals": []
->>>>>>> c34fddf9
+      "keyvals": [],
+      "keyvalindex": -1
     },
     "company{}": {
       "command": "company{}",
       "snippet": "company{${1:%<nom de l'entreprise%>}}",
       "option": "",
-<<<<<<< HEAD
-      "keyvals": [],
-      "keyvalindex": -1
-=======
-      "keyvals": []
->>>>>>> c34fddf9
+      "keyvals": [],
+      "keyvalindex": -1
     },
     "doctoralschool{}": {
       "command": "doctoralschool{}",
       "snippet": "doctoralschool{${1:nom de l'école doctorale%text}}",
       "option": "",
-<<<<<<< HEAD
-      "keyvals": [],
-      "keyvalindex": -1
-=======
-      "keyvals": []
->>>>>>> c34fddf9
+      "keyvals": [],
+      "keyvalindex": -1
     },
     "laboratory{}{}": {
       "command": "laboratory{}{}",
       "snippet": "laboratory{${1:%<nom du laboratoire%>}}{${2:%<adresse du laboratoire%>}}",
       "option": "",
-<<<<<<< HEAD
-      "keyvals": [],
-      "keyvalindex": -1
-=======
-      "keyvals": []
->>>>>>> c34fddf9
+      "keyvals": [],
+      "keyvalindex": -1
     },
     "pres[]{}": {
       "command": "pres[]{}",
       "snippet": "pres[${2:%<précision(s)%>}]{${1:%<nom du PRES%>}}",
       "option": "",
-<<<<<<< HEAD
-      "keyvals": [],
-      "keyvalindex": -1
-=======
-      "keyvals": []
->>>>>>> c34fddf9
+      "keyvals": [],
+      "keyvalindex": -1
     },
     "comue[]{}": {
       "command": "comue[]{}",
       "snippet": "comue[${2:%<précision(s)%>}]{${1:%<nom de la ComUE%>}}",
       "option": "",
-<<<<<<< HEAD
-      "keyvals": [],
-      "keyvalindex": -1
-=======
-      "keyvals": []
->>>>>>> c34fddf9
+      "keyvals": [],
+      "keyvalindex": -1
     },
     "institute[]{}": {
       "command": "institute[]{}",
       "snippet": "institute[${2:%<précision(s)%>}]{${1:nom de l'institut%text}}",
       "option": "",
-<<<<<<< HEAD
-      "keyvals": [],
-      "keyvalindex": -1
-=======
-      "keyvals": []
->>>>>>> c34fddf9
+      "keyvals": [],
+      "keyvalindex": -1
     },
     "coinstitute[]{}": {
       "command": "coinstitute[]{}",
       "snippet": "coinstitute[${2:%<précision(s)%>}]{${1:nom de l'institut de cotutelle%text}}",
       "option": "",
-<<<<<<< HEAD
-      "keyvals": [],
-      "keyvalindex": -1
-=======
-      "keyvals": []
->>>>>>> c34fddf9
+      "keyvals": [],
+      "keyvalindex": -1
     },
     "company[]{}": {
       "command": "company[]{}",
       "snippet": "company[${2:%<précision(s)%>}]{${1:%<nom de l'entreprise%>}}",
       "option": "",
-<<<<<<< HEAD
-      "keyvals": [],
-      "keyvalindex": -1
-=======
-      "keyvals": []
->>>>>>> c34fddf9
+      "keyvals": [],
+      "keyvalindex": -1
     },
     "doctoralschool[]{}": {
       "command": "doctoralschool[]{}",
       "snippet": "doctoralschool[${2:%<précision(s)%>}]{${1:nom de l'école doctorale%text}}",
       "option": "",
-<<<<<<< HEAD
-      "keyvals": [],
-      "keyvalindex": -1
-=======
-      "keyvals": []
->>>>>>> c34fddf9
+      "keyvals": [],
+      "keyvalindex": -1
     },
     "laboratory[]{}{}": {
       "command": "laboratory[]{}{}",
       "snippet": "laboratory[${3:%<précision(s)%>}]{${1:%<nom du laboratoire%>}}{${2:%<adresse du laboratoire%>}}",
       "option": "",
-<<<<<<< HEAD
-      "keyvals": [],
-      "keyvalindex": -1
-=======
-      "keyvals": []
->>>>>>> c34fddf9
+      "keyvals": [],
+      "keyvalindex": -1
     },
     "supervisor{}{}": {
       "command": "supervisor{}{}",
       "snippet": "supervisor{${1:%<prénom%>}}{${2:%<nom%>}}",
       "option": "",
-<<<<<<< HEAD
-      "keyvals": [],
-      "keyvalindex": -1
-=======
-      "keyvals": []
->>>>>>> c34fddf9
+      "keyvals": [],
+      "keyvalindex": -1
     },
     "cosupervisor{}{}": {
       "command": "cosupervisor{}{}",
       "snippet": "cosupervisor{${1:%<prénom%>}}{${2:%<nom%>}}",
       "option": "",
-<<<<<<< HEAD
-      "keyvals": [],
-      "keyvalindex": -1
-=======
-      "keyvals": []
->>>>>>> c34fddf9
+      "keyvals": [],
+      "keyvalindex": -1
     },
     "comonitor{}{}": {
       "command": "comonitor{}{}",
       "snippet": "comonitor{${1:%<prénom%>}}{${2:%<nom%>}}",
       "option": "",
-<<<<<<< HEAD
-      "keyvals": [],
-      "keyvalindex": -1
-=======
-      "keyvals": []
->>>>>>> c34fddf9
+      "keyvals": [],
+      "keyvalindex": -1
     },
     "referee{}{}": {
       "command": "referee{}{}",
       "snippet": "referee{${1:%<prénom%>}}{${2:%<nom%>}}",
       "option": "",
-<<<<<<< HEAD
-      "keyvals": [],
-      "keyvalindex": -1
-=======
-      "keyvals": []
->>>>>>> c34fddf9
+      "keyvals": [],
+      "keyvalindex": -1
     },
     "examiner{}{}": {
       "command": "examiner{}{}",
       "snippet": "examiner{${1:%<prénom%>}}{${2:%<nom%>}}",
       "option": "",
-<<<<<<< HEAD
-      "keyvals": [],
-      "keyvalindex": -1
-=======
-      "keyvals": []
->>>>>>> c34fddf9
+      "keyvals": [],
+      "keyvalindex": -1
     },
     "committeepresident{}{}": {
       "command": "committeepresident{}{}",
       "snippet": "committeepresident{${1:%<prénom%>}}{${2:%<nom%>}}",
       "option": "",
-<<<<<<< HEAD
-      "keyvals": [],
-      "keyvalindex": -1
-=======
-      "keyvals": []
->>>>>>> c34fddf9
+      "keyvals": [],
+      "keyvalindex": -1
     },
     "guest{}{}": {
       "command": "guest{}{}",
       "snippet": "guest{${1:%<prénom%>}}{${2:%<nom%>}}",
       "option": "",
-<<<<<<< HEAD
-      "keyvals": [],
-      "keyvalindex": -1
-=======
-      "keyvals": []
->>>>>>> c34fddf9
+      "keyvals": [],
+      "keyvalindex": -1
     },
     "supervisor[]{}{}": {
       "command": "supervisor[]{}{}",
       "snippet": "supervisor[${3:%<précision(s)%>}]{${1:%<prénom%>}}{${2:%<nom%>}}",
       "option": "",
-<<<<<<< HEAD
-      "keyvals": [],
-      "keyvalindex": -1
-=======
-      "keyvals": []
->>>>>>> c34fddf9
+      "keyvals": [],
+      "keyvalindex": -1
     },
     "cosupervisor[]{}{}": {
       "command": "cosupervisor[]{}{}",
       "snippet": "cosupervisor[${3:%<précision(s)%>}]{${1:%<prénom%>}}{${2:%<nom%>}}",
       "option": "",
-<<<<<<< HEAD
-      "keyvals": [],
-      "keyvalindex": -1
-=======
-      "keyvals": []
->>>>>>> c34fddf9
+      "keyvals": [],
+      "keyvalindex": -1
     },
     "comonitor[]{}{}": {
       "command": "comonitor[]{}{}",
       "snippet": "comonitor[${3:%<précision(s)%>}]{${1:%<prénom%>}}{${2:%<nom%>}}",
       "option": "",
-<<<<<<< HEAD
-      "keyvals": [],
-      "keyvalindex": -1
-=======
-      "keyvals": []
->>>>>>> c34fddf9
+      "keyvals": [],
+      "keyvalindex": -1
     },
     "referee[]{}{}": {
       "command": "referee[]{}{}",
       "snippet": "referee[${3:%<précision(s)%>}]{${1:%<prénom%>}}{${2:%<nom%>}}",
       "option": "",
-<<<<<<< HEAD
-      "keyvals": [],
-      "keyvalindex": -1
-=======
-      "keyvals": []
->>>>>>> c34fddf9
+      "keyvals": [],
+      "keyvalindex": -1
     },
     "examiner[]{}{}": {
       "command": "examiner[]{}{}",
       "snippet": "examiner[${3:%<précision(s)%>}]{${1:%<prénom%>}}{${2:%<nom%>}}",
       "option": "",
-<<<<<<< HEAD
-      "keyvals": [],
-      "keyvalindex": -1
-=======
-      "keyvals": []
->>>>>>> c34fddf9
+      "keyvals": [],
+      "keyvalindex": -1
     },
     "committeepresident[]{}{}": {
       "command": "committeepresident[]{}{}",
       "snippet": "committeepresident[${3:%<précision(s)%>}]{${1:%<prénom%>}}{${2:%<nom%>}}",
       "option": "",
-<<<<<<< HEAD
-      "keyvals": [],
-      "keyvalindex": -1
-=======
-      "keyvals": []
->>>>>>> c34fddf9
+      "keyvals": [],
+      "keyvalindex": -1
     },
     "guest[]{}{}": {
       "command": "guest[]{}{}",
       "snippet": "guest[${3:%<précision(s)%>}]{${1:%<prénom%>}}{${2:%<nom%>}}",
       "option": "",
-<<<<<<< HEAD
-      "keyvals": [],
-      "keyvalindex": -1
-=======
-      "keyvals": []
->>>>>>> c34fddf9
+      "keyvals": [],
+      "keyvalindex": -1
     },
     "ordernumber[]": {
       "command": "ordernumber[]",
@@ -543,23 +431,15 @@
       "command": "frontepigraph{}{}",
       "snippet": "frontepigraph{${1:épigraphe%text}}{${2:%<auteur%>}}",
       "option": "",
-<<<<<<< HEAD
-      "keyvals": [],
-      "keyvalindex": -1
-=======
-      "keyvals": []
->>>>>>> c34fddf9
+      "keyvals": [],
+      "keyvalindex": -1
     },
     "frontepigraph[]{}{}": {
       "command": "frontepigraph[]{}{}",
       "snippet": "frontepigraph[${3:%<langue%>}]{${1:épigraphe%text}}{${2:%<auteur%>}}",
       "option": "",
-<<<<<<< HEAD
-      "keyvals": [],
-      "keyvalindex": -1
-=======
-      "keyvals": []
->>>>>>> c34fddf9
+      "keyvals": [],
+      "keyvalindex": -1
     },
     "makefrontepigraphs": {
       "command": "makefrontepigraphs",
@@ -600,12 +480,8 @@
       "command": "tableofcontents[]",
       "snippet": "tableofcontents[${1:%<précision(s)%>}]",
       "option": "",
-<<<<<<< HEAD
-      "keyvals": [],
-      "keyvalindex": -1
-=======
-      "keyvals": []
->>>>>>> c34fddf9
+      "keyvals": [],
+      "keyvalindex": -1
     },
     "chapter*[]{}": {
       "command": "chapter*[]{}",
