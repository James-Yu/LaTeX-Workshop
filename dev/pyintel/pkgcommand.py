import json
import urllib.request
import re
from pathlib import Path
from dataclasses import dataclass
from typing import List, Dict, Union

PKGS_IGNORE_KEYVALS = ['tcolorbox']

@dataclass
class KeyVal:
    key: str
    snippet: str

@dataclass
class Cmd:
    command: str
    snippet: str
    option: str
    keyvals: List[KeyVal]
    keyvalindex: int
    detail: Union[str, None]
    documentation: Union[str, None]

@dataclass
class Env:
    name: str
    detail: str
    snippet: str
    option: str
    keyvals: List[KeyVal]
    keyvalindex: int

@dataclass
class Pkg:
    includes: List[str]
    cmds: Dict[str, Cmd]
    envs: Dict[str, Env]
    options: List[str]

def create_snippet(line: str) -> str:
    """
    Create a placeholder for every argument [], {}
    """
    snippet = line
    curly_index = line.find('{')
    square_index = line.find('[')
    p = PlaceHolder()
    if square_index < curly_index:
        # If all the optional args are before {}, we number the {} first
        snippet = re.sub(r'(\{)([^\{\$]*)(\})', p.sub, snippet)
        snippet = re.sub(r'(\[)([^\[\$]*)(\])', p.sub, snippet)
    else:
        snippet = re.sub(r'(\{|\[)([^\{\[\$]*)(\}|\])', p.sub, snippet)
    snippet = re.sub(r'(?<![\{\s:\[])(\<)([a-zA-Z\s]*)(\>)', p.sub, snippet)
    snippet = re.sub(r'(\()([^\{\}\[\]\(\)]*)(\))', p.sub, snippet)
    p.setKeepDelimiters(False)
    snippet = re.sub(r'(?<![\{:\[=-])(%\<)([a-zA-Z\s]*)(%\>)(?!})', p.sub, snippet)

    t = TabStop()
    snippet = re.sub(r'(?<![\. ])\.\.(?![\. ])', t.sub, snippet)
    return snippet


class TabStop:
    """
    Count tab stops inside a regex and make the appropriate substitution

    :count: The number of tabstops that have already been replaced.
    """


    def __init__(self):
        self.count = 0

    def sub(self, _matchObject) -> str:
        self.count += 1
        return '${' + str(self.count) + '}'


class PlaceHolder:
    """
    Count placeholders and make the proper substitutions

    :count: The number of tabstops that have already been replaced.
    :usePlaceHolders: When True, keep the placeholder name in the snippet
    :keepDelimiters: When True, keep the delimiters (usually {} or []) surrounding every placeholder
    """

    def __init__(self):
        self.count = 0
        self.usePlaceHolders = True
        self.keepDelimiters = True

    def setUsePlaceHolders(self, trueOrFalse: bool):
        self.usePlaceHolders = trueOrFalse

    def setKeepDelimiters(self, trueOrFalse: bool):
        self.keepDelimiters = trueOrFalse

    def isToSkip(self, delimiters: str, string: str):
        if delimiters == '()' and string in ['s', 'en anglais', 'en français']:
            return True
        else:
            return False

    def sub(self, matchObject) -> str:
        if self.isToSkip(matchObject.group(1) + matchObject.group(3), matchObject.group(2)):
            return matchObject.group(1) + matchObject.group(2) + matchObject.group(3)

        self.count += 1
        name = ''
        if self.usePlaceHolders:
            name = ':' + matchObject.group(2)
        if self.keepDelimiters:
            return matchObject.group(1) + '${' + str(self.count) + name + '}' + matchObject.group(3)
        else:
            return '${' + str(self.count) + name + '}'

def apply_caption_tweaks(content: List[str]) -> List[str]:
    return [re.sub(r'#([0-9])', r'arg\1', line, flags=re.A) for line in content]


class CwlIntel:
    """
    Parse a CWL file to generate intellisense data in JSON format

    :unimath_dict: Dictionnary of unimathsymbols
    """

    def __init__(self, commands_file: Union[Path, str], envs_file: Union[Path, str], unimathsymbols: Union[Path, str]):
        """
        :param commands_file: Path to the JSON file contaning the default commands
        :param envs_file: Path to the JSON file contaning the default environments
        :param unimathsymbols: Path to unimathsymbols.txt. If the file exists, it
        is read from this location. If not, it is retrieved from
        http://milde.users.sourceforge.net/LUCR/Math/data/ and written to this location.
        """
        self.unimath_dict: Dict[str, Dict[str, str]] = {}
        self.unimathsymbols = Path(unimathsymbols)
        try:
            self.commands = json.load(open(commands_file, encoding='utf8'))
        except (OSError, json.JSONDecodeError):
            print(f'Cannot read JSON file {commands_file}')
            self.commands = []
        try:
            self.envs = json.load(open(envs_file, encoding='utf8'))
        except (OSError, json.JSONDecodeError):
            print(f'Cannot read JSON file {envs_file}')
            self.envs = []
        self.compute_unimathsymbols()


    def compute_unimathsymbols(self) -> Dict[str, Dict[str, str]]:
        """
        Create a dictionnary of unmimathsymbols
        """
        if not self.unimathsymbols.exists():
            urllib.request.urlretrieve('http://milde.users.sourceforge.net/LUCR/Math/data/unimathsymbols.txt', self.unimathsymbols)
        with self.unimathsymbols.open(encoding='utf8') as f:
            lines = f.readlines()
        for line in lines:
            cmds: List[str] = []
            if line[0] == '#':
                continue
            line = line.strip()
            arry = line.split('^')
            cmds.append(re.sub(r'^\\', '', arry[2]))
            cmds.append(re.sub(r'^\\', '', arry[3]))
            for m in re.finditer(r'= \\(\w+)[ ,]', arry[-1]):
                cmds.append(m.group(1))
            doc = re.sub(r'\s*[=#xt]\s*\\\w+(\{.*?\})?\s*(\(.*?\))?\s*,', '', arry[-1])
            doc = re.sub(r'\s*[=#xt]\s*\S+\s*,', '', doc)
            doc = doc.strip()
            for c in cmds:
                if c == '' or re.search('{', c):
                    continue
                self.unimath_dict[c] = {'detail': arry[1], 'documentation': doc}



    def parse_cwl_file(self, file_path: Union[Path, str], remove_spaces: bool = False) -> Pkg:
        """
        Parse a CWL file to extract the provided commands and environments

        :param file_path: Path to the .cwl file to parse
        :param remove_spaces: If true, spaces are removed to compute the name of the snippet
        """
        if isinstance(file_path, str):
            file_path = Path(file_path)
        if not file_path.exists():
            print(f'File {file_path.as_posix} does not exist')
            return ({}, {})
        with file_path.open(encoding='utf8') as f:
            lines = f.readlines()
        pkg = Pkg(includes=[], cmds={}, envs={}, options=[])
        if file_path.name == 'caption.cwl':
            lines = apply_caption_tweaks(lines)
        
        cwl_keyval = None
        cwl_option = ''
        for line in lines:
            line = line.rstrip()
            if len(line) == 0:                      # empty line
                continue
            elif line.startswith('#include:'):      # '#include:keyval'
                pkg.includes.append(line[9:])       # 'keyval'
            elif line.startswith('#ifOption:'):     # '#ifOption:newfloat=true'
                cwl_option = line[10:]              # 'newfloat=true'
            elif line.startswith('#endif'):         # '#endif'
                cwl_option = ''
            elif line.startswith('#keyvals:\\usepackage/'): # '#keyvals:\usepackage/color#c'
                cwl_keyval = 'PACKAGE_OPTIONS'
            elif line.startswith('#keyvals:'):      # '#keyvals:\begin{minted},\mint,\inputminted'
                cwl_keyval = line[9:]               # '\begin{minted},\mint,\inputminted'
            elif line.startswith('#endkeyvals'):    # '#endkeyvals'
                cwl_keyval = None
            elif line.startswith('#'):
                continue
            elif line.startswith('\\begin{'):       # '\begin{minted}[options%keyvals]#S'
                match = re.match(r'\\begin{(.*?)}([^#\n]*)#?(.*)$', line)
                if match is None:
                    continue
                if len(match.groups()) >= 2 and match[2]:
                    name = match[1] + re.sub(r'(\{|\[)[^\{\[\$]*(\}|\])', r'\1\2', match[2])
                else:
                    name = match[1]
                name = re.sub(r'\<[a-zA-Z\s]*\>', '<>', name)
                if remove_spaces:
                    name = name.replace(' ', '')
                else:
                    name = name.strip()
                # The name field can only contain letters, `{`, `}`, `[`, `]` and `*`.
                # https://github.com/James-Yu/LaTeX-Workshop/issues/3264#issuecomment-1138733921
                if re.match(r'[^A-Za-z\[\]{}<>*\s]', name) is not None:
                    continue
                snippet = create_snippet(match[2] if len(match.groups()) >= 2 and match[2] else '')
                pkg.envs[name] = Env(name=match[1],detail=match[1]+match[2],snippet=snippet,option=cwl_option,keyvals=[],keyvalindex=-1)
            elif line.startswith('\\end{'):         # '\end{minted}'
                continue
            elif line.startswith('\\'):             # '\inputminted[options%keyvals]{language}{file}#i'
                match = re.match(r'\\([^[\{\n]*?)((?:\{|\[)[^#\n]*)?(#.*)?$', line)
                if match is None:
                    continue
                if len(match.groups()) >= 2 and match[2]:
                    name = match[1] + re.sub(r'(\{|\[)[^\{\[\$]*(\}|\])', r'\1\2', match[2])
                else:
                    name = match[1]
                name = re.sub(r'\([^\{\}\[\]\(\)]*\)', r'()', name)
                name = re.sub(r'\<[a-zA-Z\s]*\>', '<>', name)
                name = re.sub(r'\|.*?\|', '', name) # Remove |%<code%>| from '\mintinline[%<options%>]{%<language%>}|%<code%>|#M'
                if remove_spaces:
                    name = name.replace(' ', '')
                else:
                    name = name.strip()
                # The name field can only contain letters, `{`, `}`, `[`, `]` and `*`.
                # https://github.com/James-Yu/LaTeX-Workshop/issues/3264#issuecomment-1138733921
                if re.match(r'[^A-Za-z\[\]{}<>*\s]', name) is not None or '(' in name or ')' in name or '\\' in name:
                    continue
                if name in self.commands:
                    continue
                snippet = create_snippet(match[1] + (match[2] if len(match.groups()) >= 2 and match[2] else ''))
                detail = self.unimath_dict[name]['detail'] if self.unimath_dict.get(name) else None
                documentation = self.unimath_dict[name]['documentation'] if self.unimath_dict.get(name) else None
<<<<<<< HEAD
                pkg.cmds[name] = Cmd(command=match[1], snippet=snippet, option=cwl_option, keyvals=[], keyvalindex=-1, detail=detail, documentation=documentation)
=======
                pkg.cmds[name] = Cmd(command=name, snippet=snippet, option=cwl_option,keyvals=[],detail=detail,documentation=documentation)
>>>>>>> c34fddf9
            elif cwl_keyval == 'PACKAGE_OPTIONS':
                match = re.match(r'^([^#%\n]*)', line)
                if match is None:
                    continue
                pkg.options.append(match[1])
            elif cwl_keyval is not None and file_path.stem not in PKGS_IGNORE_KEYVALS:
                match = re.match(r'^([^#%\n]*)', line)
                if match is None:
                    continue
                for envcmd in cwl_keyval.split(','):
                    if envcmd.startswith('\\begin{'):
                        env = re.match(r'\\begin{(.*?)}', envcmd)[1]
                        for pkgenv in pkg.envs:
                            if (pkg.envs[pkgenv].name != env):
                                continue
                            haskeyvals = re.search(r':keys|:keyvals|:options%keyvals|:%<options%>', pkg.envs[pkgenv].snippet)
                            if (haskeyvals is None):
                                continue
                            if (pkg.envs[pkgenv].keyvalindex == -1):
                                pkg.envs[pkgenv].keyvalindex = len(re.findall(r'\[\]|\(\)|<>|{}', re.sub(r'\${.*?}', '', pkg.envs[pkgenv].snippet[:haskeyvals.start()])))
                            pkg.envs[pkgenv].keyvals.append(match[1])
                    else:
                        cmd = re.match(r'\\([^{\[]*)', envcmd)[1]
                        for pkgcmd in pkg.cmds:
                            if (pkg.cmds[pkgcmd].command != cmd):
                                continue
                            haskeyvals = re.search(r':keys|:keyvals|:options%keyvals|:%<options%>', pkg.cmds[pkgcmd].snippet)
                            if (haskeyvals is None):
                                continue
                            if (pkg.cmds[pkgcmd].keyvalindex == -1):
                                pkg.cmds[pkgcmd].keyvalindex = len(re.findall(r'\[\]|\(\)|<>|{}', re.sub(r'\${.*?}', '', pkg.cmds[pkgcmd].snippet[:haskeyvals.start()])))
                            pkg.cmds[pkgcmd].keyvals.append(match[1])

        return pkg<|MERGE_RESOLUTION|>--- conflicted
+++ resolved
@@ -262,11 +262,7 @@
                 snippet = create_snippet(match[1] + (match[2] if len(match.groups()) >= 2 and match[2] else ''))
                 detail = self.unimath_dict[name]['detail'] if self.unimath_dict.get(name) else None
                 documentation = self.unimath_dict[name]['documentation'] if self.unimath_dict.get(name) else None
-<<<<<<< HEAD
-                pkg.cmds[name] = Cmd(command=match[1], snippet=snippet, option=cwl_option, keyvals=[], keyvalindex=-1, detail=detail, documentation=documentation)
-=======
-                pkg.cmds[name] = Cmd(command=name, snippet=snippet, option=cwl_option,keyvals=[],detail=detail,documentation=documentation)
->>>>>>> c34fddf9
+                pkg.cmds[name] = Cmd(command=name, snippet=snippet, option=cwl_option, keyvals=[], keyvalindex=-1, detail=detail, documentation=documentation)
             elif cwl_keyval == 'PACKAGE_OPTIONS':
                 match = re.match(r'^([^#%\n]*)', line)
                 if match is None:
