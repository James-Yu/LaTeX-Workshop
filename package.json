--- conflicted
+++ resolved
@@ -3,13 +3,8 @@
   "displayName": "LaTeX Workshop",
   "description": "Boost LaTeX typesetting efficiency with preview, compile, autocomplete, colorize, and more.",
   "icon": "icons/icon.png",
-<<<<<<< HEAD
   "version": "99.27.0",
   "publisher": "manhen",
-=======
-  "version": "8.27.2",
-  "publisher": "James-Yu",
->>>>>>> eca80458
   "license": "MIT",
   "homepage": "https://github.com/James-Yu/LaTeX-Workshop",
   "repository": {
