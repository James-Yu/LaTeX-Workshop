import * as vscode from 'vscode'
import * as fs from 'fs'
import * as path from 'path'
import * as cs from 'cross-spawn'
import { lw } from '../lw'
import type { SyncTeXRecordToPDF, SyncTeXRecordToPDFAll, SyncTeXRecordToTeX } from '../types'
import { syncTeXToPDF, syncTeXToTeX } from './synctex/worker'
import { replaceArgumentPlaceholders } from '../utils/utils'
import { isSameRealPath } from '../utils/pathnormalize'
import type { ClientRequest } from '../../types/latex-workshop-protocol-types'

const logger = lw.log('Locator')

export const synctex = {
    toPDF,
    toPDFFromRef,
    toTeX,
    components: {
        synctexToPDFCombined,
        computeToTeX,
        openTeX,
        getCurrentEditorCoordinates
    }
}

/**
 * Parse the result of SyncTeX forward to PDF.
 *
 * This function takes the result of SyncTeX forward to PDF as a string and
 * parses it to extract page number, x-coordinate, y-coordinate, and whether the
 * red indicator should be shown in the viewer.
 *
 * @param result - The result string of SyncTeX forward to PDF.
 * @returns A SyncTeXRecordToPDF object containing page number, x-coordinate,
 * y-coordinate, and an indicator.
 * @throws Error if there is a parsing error.
 */
function parseToPDF(result: string): SyncTeXRecordToPDF {
    const record = Object.create(null) as { page?: number, x?: number, y?: number }
    let started = false
    for (const line of result.split('\n')) {
        if (line.includes('SyncTeX result begin')) {
            started = true
            continue
        }
        if (line.includes('SyncTeX result end')) {
            break
        }
        if (!started) {
            continue
        }
        const pos = line.indexOf(':')
        if (pos < 0) {
            continue
        }
        const key = line.substring(0, pos).toLowerCase()
        if (key !== 'page' && key !== 'x' && key !== 'y' ) {
            continue
        }
        const value = line.substring(pos + 1)
        record[key] = Number(value)
    }
    if (record.page !== undefined && record.x !== undefined && record.y !== undefined) {
        return { page: record.page, x: record.x, y: record.y, indicator: true }
    } else {
        throw(new Error('parse error when parsing the result of synctex forward.'))
    }
}

/**
 * Parse the result of SyncTeX forward to PDF with a list.
 *
 * This function takes the result of SyncTeX forward to PDF as a string and
 * parses it to extract page number, x-coordinate, y-coordinate, box-based
 * coordinates (h, v, H, W), and whether the red indicator should be shown in
 * the viewer.
 *
 * @param result - The result string of SyncTeX forward to PDF.
 * @returns A SyncTeXRecordToPDFAllList object containing a list of records,
 * with each record containing page number, x-coordinate, y-coordinate,
 * h-coordinate, v-coordinate, H-coordinate, W-coordinate, and an indicator.
 * @throws Error if there is a parsing error.
 */
function parseToPDFList(result: string): SyncTeXRecordToPDFAll[] {
    const records: SyncTeXRecordToPDFAll[] = []
    let started = false
    let recordIndex = -1

    for (const line of result.split('\n')) {
        if (line.includes('SyncTeX result begin')) {
            started = true
            continue
        }

        if (line.includes('SyncTeX result end')) {
            break
        }

        if (!started) {
            continue
        }

        const pos = line.indexOf(':')
        if (pos < 0) {
            continue
        }

        const key = line.substring(0, pos)
        const value = line.substring(pos + 1).trim()

        if (key === 'Output') {
            recordIndex += 1
            const record: SyncTeXRecordToPDFAll = { page: 0, x: 0, y: 0, h: 0, v: 0, W: 0, H: 0, indicator: true }
            records[recordIndex] = record
        }

        if (key === 'Page' || key === 'h' || key === 'v' || key === 'W' || key === 'H' || key === 'x' || key === 'y') {
            const record = records[recordIndex]
            if (record) {
                if (key === 'Page') {
                    record['page'] = Number(value)
                } else {
                    record[key] = Number(value)
                }
            }
        }
    }

    if (recordIndex !== -1) {
        return records
    } else {
        throw(new Error('parse error when parsing the result of synctex forward.'))
    }
}

/**
 * Parse the result of SyncTeX backward to TeX.
 *
 * This function takes the result of SyncTeX backward to TeX as a string and
 * parses it to extract input file, line number, and column number.
 *
 * @param result - The result string of SyncTeX backward to TeX.
 * @returns A SyncTeXRecordToTeX object containing input file, line number, and
 * column number.
 * @throws Error if there is a parsing error.
 */
// function parseToTeX(result: string): SyncTeXRecordToTeX {
//     const record = Object.create(null) as { input?: string, line?: number, column?: number }
//     let started = false
//     for (const line of result.split('\n')) {
//         if (line.includes('SyncTeX result begin')) {
//             started = true
//             continue
//         }
//         if (line.includes('SyncTeX result end')) {
//             break
//         }
//         if (!started) {
//             continue
//         }
//         const pos = line.indexOf(':')
//         if (pos < 0) {
//             continue
//         }
//         const key = line.substring(0, pos).toLowerCase()
//         if (key !== 'input' && key !== 'line' && key !== 'column' ) {
//             continue
//         }
//         const value = line.substring(pos + 1)
//         if (key === 'line' || key === 'column') {
//             record[key] = Number(value)
//             continue
//         }
//         record[key] = value
//     }
//     if (record.input !== undefined && record.line !== undefined && record.column !== undefined) {
//         return { input: record.input, line: record.line, column: record.column }
//     } else {
//         throw(new Error('parse error when parsing the result of synctex backward.'))
//     }
// }

function getCurrentEditorCoordinates(): {line: number, column: number, inputFileUri: vscode.Uri} | undefined {
    if (!vscode.window.activeTextEditor) {
        logger.log('No active editor found.')
        return
    }

    const inputFileUri = vscode.window.activeTextEditor.document.uri
    if (!lw.file.hasTeXLangId(vscode.window.activeTextEditor.document.languageId)) {
        logger.log(`${inputFileUri} is not valid LaTeX.`)
        return
    }
    const position = vscode.window.activeTextEditor.selection.active
    if (!position) {
        logger.log(`No cursor position from ${position}`)
        return
    }

    let line = position.line + 1
    const column = position.character

    if (vscode.window.activeTextEditor.document.lineCount === line &&
        vscode.window.activeTextEditor.document.lineAt(line - 1).text === '') {
            line -= 1
    }

    return {line, column, inputFileUri}
}

async function synctexToPDFCombined(line: number, col: number, filePath: string, targetPdfFile: string, indicator: 'none' | 'circle' | 'rectangle'): Promise<SyncTeXRecordToPDF> {
    try {
        return await callSyncTeXToPDF(line, col, filePath, targetPdfFile, indicator)
    } catch {
        logger.log(`Compute with synctex.js from ${filePath} to ${targetPdfFile} on line ${line}.`)
        const record = syncTeXToPDF(line, filePath, targetPdfFile)
        if (!record) {
            throw new Error('Failed to compute the SyncTeX record.')
        }
        return record
    }
}

/**
 * Execute forward SyncTeX with respect to the provided arguments.
 *
 * This function performs a forward SyncTeX operation based on the provided
 * arguments. If arguments are not provided, it uses the active text editor's
 * document and cursor position. The forward SyncTeX can be executed with a
 * specific PDF viewer, and the PDF file can be specified.
 *
 * @param pdfUri - The path of a PDF File compiled from the filePath of args.
 * If undefined, it is automatically detected.
 * @param args - The arguments of forward SyncTeX. If undefined, the document
 * and cursor position of activeTextEditor are used.
 * @param forcedViewer - Indicates a PDF viewer with which SyncTeX is executed
 * ('auto', 'tabOrBrowser', or 'external').
 */
function toPDF(pdfUri?: vscode.Uri, args?: {line: number, filePath: string}, forcedViewer: 'auto' | 'tabOrBrowser' | 'external' = 'auto') {
    let line: number
    let filePath: string
<<<<<<< HEAD
    let column = 0

    if (!vscode.window.activeTextEditor) {
        logger.log('No active editor found.')
=======
    let character = 0
    const active = vscode.window.activeTextEditor ?? lw.previousActive
    if (!active) {
        logger.log('No active LaTeX editor found or previous one recorded.')
>>>>>>> 1195919a
        return
    }

    if (lw.root.file.path === undefined) {
        return
    }

    if (args === undefined) {
<<<<<<< HEAD
        const currentEditorCoordinates = getCurrentEditorCoordinates()
        if (currentEditorCoordinates === undefined) {
            return
        }
        line = currentEditorCoordinates.line
        column = currentEditorCoordinates.column
        filePath = currentEditorCoordinates.inputFileUri.fsPath
=======
        filePath = active.document.uri.fsPath
        if (!lw.file.hasTeXLangId(active.document.languageId)) {
            logger.log(`${filePath} is not valid LaTeX.`)
            return
        }
        const position = active.selection.active
        if (!position) {
            logger.log(`No cursor position from ${position}`)
            return
        }
        line = position.line + 1
        character = position.character
>>>>>>> 1195919a
    } else {
        line = args.line
        filePath = args.filePath
    }

    const rootFile = lw.file.toUri(lw.root.file.path).fsPath
    const targetPdfFile = pdfFile ?? lw.file.toUri(lw.file.getPdfPath(lw.root.file.path)).fsPath

    const configuration = vscode.workspace.getConfiguration('latex-workshop')
<<<<<<< HEAD
=======
    const rootFile = lw.root.file.path
    if (rootFile === undefined) {
        logger.log('No root file found.')
        return
    }
    const targetPdfFile = pdfUri ?? vscode.Uri.file(lw.file.getPdfPath(rootFile))
    if (active.document.lineCount === line &&
        active.document.lineAt(line - 1).text === '') {
            line -= 1
    }
>>>>>>> 1195919a
    if (forcedViewer === 'external' || (forcedViewer === 'auto' && configuration.get('view.pdf.viewer') === 'external') ) {
        syncTeXExternal(line, targetPdfFile, rootFile)
        return
    }

<<<<<<< HEAD
    void synctexToPDFCombined(line, column, filePath, targetPdfFile, configuration.get('synctex.indicator') as 'none' | 'circle' | 'rectangle').then(async (record) => {
        await lw.viewer.locate(targetPdfFile, record)
    }).catch(e =>
        logger.logError('Forward SyncTeX failed.', e)
    )
=======
    callSyncTeXToPDF(line, character, filePath, targetPdfFile, configuration.get('synctex.indicator') as 'none' | 'circle' | 'rectangle').then((record) => {
        void lw.viewer.locate(targetPdfFile, record)
    }).catch(async () => {
        try {
            logger.log(`Forward with synctex.js from ${filePath} to ${pdfUri?.toString(true)} on line ${line}.`)
            const record = await syncTeXToPDF(line, filePath, targetPdfFile)
            if (!record) {
                return
            }
            void lw.viewer.locate(targetPdfFile, record)
        } catch (e) {
            logger.logError('Forward SyncTeX failed.', e)
        }
    })
>>>>>>> 1195919a
}

/**
 * Call SyncTeX to PDF for a specific line and character position. If SyncTeX
 * call failed, raise an exception.
 *
 * This function calls the SyncTeX binary to retrieve PDF information for a
 * given line and character position in a TeX file. It returns a promise
 * resolving to a SyncTeXRecordToPDF object.
 *
 * @param line - The line number in the TeX file.
 * @param col - The character position (column) in the line.
 * @param filePath - The path of the TeX file.
 * @param pdfUri - The path of the PDF file.
 * @param indicator - The type of the SyncTex indicator.
 * @returns A promise resolving to a SyncTeXRecordToPDF object or a
 * SyncTeXRecordToPDF[] object.
 */
function callSyncTeXToPDF(line: number, col: number, filePath: string, pdfUri: vscode.Uri, indicator: 'none' | 'circle' | 'rectangle'): Promise<SyncTeXRecordToPDF>
function callSyncTeXToPDF(line: number, col: number, filePath: string, pdfUri: vscode.Uri, indicator: 'none' | 'circle' | 'rectangle'): Promise<SyncTeXRecordToPDFAll[]>
function callSyncTeXToPDF(line: number, col: number, filePath: string, pdfUri: vscode.Uri, indicator: 'none' | 'circle' | 'rectangle'): Promise<SyncTeXRecordToPDF> | Promise<SyncTeXRecordToPDFAll[]> {
    const configuration = vscode.workspace.getConfiguration('latex-workshop')
    const docker = configuration.get('docker.enabled')

    const args = ['view', '-i'].concat([
        `${line}${indicator === 'rectangle' ? ':0' : `:${col + 1}`}:${docker ? path.basename(filePath) : filePath}`,
        '-o',
        docker ? path.basename(pdfUri.fsPath) : pdfUri.fsPath
    ])

    let command = configuration.get('synctex.path') as string
    if (docker) {
        if (process.platform === 'win32') {
            command = path.resolve(lw.extensionRoot, './scripts/synctex.bat')
        } else {
            command = path.resolve(lw.extensionRoot, './scripts/synctex')
            fs.chmodSync(command, 0o755)
        }
    }
    const logTag = docker ? 'Docker' : 'SyncTeX'
    logger.log(`Forward from ${filePath} to ${pdfUri.toString(true)} on line ${line}.`)
    const proc = cs.spawn(command, args, {cwd: path.dirname(pdfUri.fsPath)})
    proc.stdout.setEncoding('utf8')
    proc.stderr.setEncoding('utf8')

    let stdout = ''
    proc.stdout.on('data', newStdout => {
        stdout += newStdout
    })

    let stderr = ''
    proc.stderr.on('data', newStderr => {
        stderr += newStderr
    })

    return new Promise<SyncTeXRecordToPDF | SyncTeXRecordToPDFAll[]>( (resolve, reject) => {
        proc.on('error', err => {
            logger.logError(`(${logTag}) Forward SyncTeX failed, fallback to synctex.js.`, err, stderr)
            reject()
        })

        proc.on('exit', exitCode => {
            if (exitCode !== 0) {
                logger.logError(`(${logTag}) Forward SyncTeX failed, fallback to synctex.js.`, exitCode, stderr)
                reject()
            } else {
                const record = indicator === 'rectangle' ? parseToPDFList(stdout) : parseToPDF(stdout)
                if (!Array.isArray(record)) {
                    record.indicator = indicator !== 'none'
                }
                resolve(record)
            }
        })
    }) as Promise<SyncTeXRecordToPDF> | Promise<SyncTeXRecordToPDFAll[]>
}

/**
 * Execute forward SyncTeX based on the provided arguments and viewer
 * preference.
 *
 * This function is a wrapper for `toPDF`, specifically designed to be called
 * from reference commands. It adjusts the line number and invokes `toPDF` with
 * the specified viewer preference.
 *
 * @param args - The arguments of forward SyncTeX, including line number and
 * file path.
 */
function toPDFFromRef(args: {line: number, filePath: string}) {
    const configuration = vscode.workspace.getConfiguration('latex-workshop')
    const viewer = configuration.get('view.pdf.ref.viewer') as 'auto' | 'tabOrBrowser' | 'external'
    args.line += 1
    if (viewer) {
        toPDF(undefined, args, viewer)
    } else {
        toPDF(undefined, args)
    }
}

/**
 * Call SyncTeX to TeX for a specific page and coordinates.
 *
 * This function calls the SyncTeX binary to retrieve TeX information for a
 * given page and coordinates in a PDF. It returns a promise resolving to a
 * SyncTeXRecordToTeX object.
 *
 * @param page - The page number in the PDF.
 * @param x - The x-coordinate on the page.
 * @param y - The y-coordinate on the page.
 * @param pdfPath - The path of the PDF file.
 * @returns A promise resolving to a SyncTeXRecordToTeX object.
 */
// function callSyncTeXToTeX(page: number, x: number, y: number, pdfPath: string): Thenable<SyncTeXRecordToTeX> {
//     const configuration = vscode.workspace.getConfiguration('latex-workshop')

//     const docker = configuration.get('docker.enabled')
//     const args = ['edit', '-o', `${page}:${x}:${y}:${docker ? path.basename(pdfPath): pdfPath}`]

//     let command = configuration.get('synctex.path') as string
//     if (docker) {
//         logger.log('Use Docker to invoke the command.')
//         if (process.platform === 'win32') {
//             command = path.resolve(lw.extensionRoot, './scripts/synctex.bat')
//         } else {
//             command = path.resolve(lw.extensionRoot, './scripts/synctex')
//             fs.chmodSync(command, 0o755)
//         }
//     }

//     const logTag = docker ? 'Docker' : 'Legacy'
//     logger.log(`Backward from ${pdfPath} at x=${x}, y=${y} on page ${page}.`)

//     const proc = cs.spawn(command, args, {cwd: path.dirname(pdfPath)})
//     proc.stdout.setEncoding('utf8')
//     proc.stderr.setEncoding('utf8')

//     let stdout = ''
//     proc.stdout.on('data', newStdout => {
//         stdout += newStdout
//     })

//     let stderr = ''
//     proc.stderr.on('data', newStderr => {
//         stderr += newStderr
//     })


//     return new Promise( (resolve, reject) => {
//         proc.on('error', err => {
//             logger.logError(`(${logTag}) Backward SyncTeX failed.`, err, stderr)
//             reject()
//         })
//         proc.on('exit', exitCode => {
//             if (exitCode !== 0) {
//                 logger.logError(`(${logTag}) Backward SyncTeX failed.`, exitCode, stderr)
//                 reject()
//             } else {
//                 const record = parseToTeX(stdout)
//                 resolve(record)
//             }
//         })
//     })
// }

/**
 * Execute backward SyncTeX to locate TeX source.
 *
 * This function performs a backward SyncTeX operation to locate the TeX source
 * corresponding to a position in a PDF file. It opens the TeX source file and
 * scrolls to the specified position.
 *
 * @param data - ClientRequest data containing the type ('reverse_synctex') and
 * position information.
 * @param pdfUri - The path of the PDF file.
 */
<<<<<<< HEAD
async function toTeX(data: Extract<ClientRequest, {type: 'reverse_synctex'}>, pdfPath: string) {
    const record = computeToTeX(data, pdfPath)
    if (record) {
        await openTeX(record.input, record.line, record.column, data.textBeforeSelection, data.textAfterSelection)
    }
}

function computeToTeX(data: Extract<ClientRequest, {type: 'reverse_synctex'}>, pdfPath: string): SyncTeXRecordToTeX | undefined {
=======
async function toTeX(data: Extract<ClientRequest, {type: 'reverse_synctex'}>, pdfUri: vscode.Uri) {
>>>>>>> 1195919a
    let record: SyncTeXRecordToTeX

    // We only use synctex.js for backward sync as the binary cannot handle CJK encodings #4239.
    //
    // const configuration = vscode.workspace.getConfiguration('latex-workshop')
    // const docker = configuration.get('docker.enabled')
    // try {
    //     record = await callSyncTeXToTeX(data.page, data.pos[0], data.pos[1], pdfUri)
    //     if (docker && process.platform === 'win32') {
    //         record.input = path.join(path.dirname(pdfUri), record.input.replace('/data/', ''))
    //     }
    // } catch {
    // }
    try {
        logger.log(`Backward from ${pdfUri.toString(true)} at x=${data.pos[0]}, y=${data.pos[1]} on page ${data.page}.`)
        const temp = await syncTeXToTeX(data.page, data.pos[0], data.pos[1], pdfUri)
        if (!temp) {
            return
        }
        record = temp
    } catch (e) {
        logger.logError('Backward SyncTeX failed.', e)
        return
    }
    record.input = record.input.replace(/(\r\n|\n|\r)/gm, '')

    // kpathsea/SyncTeX follow symlinks.
    // see http://tex.stackexchange.com/questions/25578/why-is-synctex-in-tl-2011-so-fussy-about-filenames.
    // We compare the return of symlink with the files list in the texFileTree and try to pickup the correct one.
    for (const ed of lw.cache.paths()) {
        try {
            if (isSameRealPath(record.input, ed)) {
                record.input = ed
                break
            }
        } catch(e) {
            logger.logError(`Backward SyncTeX failed on isSameRealPath() with ${record.input} and ${ed} .`, e)
        }
    }

    record.input = path.resolve(record.input)
    return record
}

async function openTeX(input: string, line: number, column: number, textBeforeSelection: string, textAfterSelection: string) {
    const filePath = path.resolve(input)
    const uri = lw.file.toUri(input)
    try {
        await vscode.workspace.fs.stat(uri)
    } catch (e) {
        logger.log(`Backward SyncTeX failed on non-existent ${filePath} .`)
        return
    }
    logger.log(`Backward SyncTeX to ${filePath} .`)
    try {
        const doc = await vscode.workspace.openTextDocument(uri)
        let row = line - 1
        let col = column < 0 ? 0 : column
        // columns are typically not supplied by SyncTex, this could change in the future for some engines though
        if (col === 0) {
            [row, col] = getRowAndColumn(doc, row, textBeforeSelection, textAfterSelection)
        }
        const pos = new vscode.Position(row, col)

        const tab = findTab(doc)
        const viewColumn = tab?.group.viewColumn ?? getViewColumnOfVisibleTextEditor() ?? vscode.ViewColumn.Beside
        const editor = await vscode.window.showTextDocument(doc, viewColumn)
        editor.selection = new vscode.Selection(pos, pos)
        await vscode.commands.executeCommand('revealLine', {lineNumber: row, at: 'center'})
        animateToNotify(editor, pos)
    } catch(e: unknown) {
        logger.logError('Backward SyncTeX failed.', e)
    }
}

/**
 * Find the first tab containing the specified document.
 *
 * This function searches for the first tab containing the specified document
 * URI. If the document is not found in active tabs, it returns undefined.
 *
 * @param doc - The TextDocument for which to find the tab.
 * @returns The first tab containing the document or undefined if not found.
 */
function findTab(doc: vscode.TextDocument): vscode.Tab | undefined {
    let notActive: vscode.Tab[] = []
    const docUriString = doc.uri.toString()
    for (const tabGroup of vscode.window.tabGroups.all) {
        for (const tab of tabGroup.tabs) {
            const tabInput = tab.input
            if (tabInput instanceof vscode.TabInputText) {
                if (docUriString === tabInput.uri.toString()) {
                    if (tab.isActive) {
                        return tab
                    } else {
                        notActive.push(tab)
                    }
                }
            }
        }
    }
    notActive = notActive.sort((a, b) => Math.max(a.group.viewColumn, 0) - Math.max(b.group.viewColumn, 0) )
    return notActive[0] || undefined
}

/**
 * Get the view column of the first visible text editor.
 *
 * This function returns the view column of the first visible text editor if
 * any. If no visible text editors are found, it returns undefined.
 *
 * @returns The view column of the first visible text editor or undefined.
 */
function getViewColumnOfVisibleTextEditor(): vscode.ViewColumn | undefined {
    const viewColumnArray = vscode.window.visibleTextEditors
                            .map((editor) => editor.viewColumn)
                            .filter((column): column is vscode.ViewColumn => column !== undefined)
                            .sort()
    return viewColumnArray[0]
}

/**
 * Get the row and column based on surrounding text.
 *
 * This function calculates the row and column based on the surrounding text in
 * the specified document, considering the text before and after the selection.
 *
 * @param doc - The TextDocument in which to search for the position.
 * @param row - The initial row for the search.
 * @param textBeforeSelectionFull - The full text before the selection.
 * @param textAfterSelectionFull - The full text after the selection.
 * @returns An array containing the row and column.
 */
function getRowAndColumn(doc: vscode.TextDocument, row: number, textBeforeSelectionFull: string, textAfterSelectionFull: string) {
    let tempCol = getColumnBySurroundingText(doc.lineAt(row).text, textBeforeSelectionFull, textAfterSelectionFull)
    if (tempCol !== null) {
        return [row, tempCol]
    }

    if (row - 1 >= 0) {
        tempCol = getColumnBySurroundingText(doc.lineAt(row - 1).text, textBeforeSelectionFull, textAfterSelectionFull)
        if (tempCol !== null) {
            return [row - 1, tempCol]
        }
    }

    if (row + 1 < doc.lineCount) {
        tempCol = getColumnBySurroundingText(doc.lineAt(row + 1).text, textBeforeSelectionFull, textAfterSelectionFull)
        if (tempCol !== null) {
            return [row + 1, tempCol]
        }
    }

    return [row, 0]
}

/**
 * Get the column based on surrounding text.
 *
 * This function calculates the column based on the surrounding text in the
 * specified line, considering the text before and after the selection.
 *
 * @param line - The line of text in which to search for the column.
 * @param textBeforeSelectionFull - The full text before the selection.
 * @param textAfterSelectionFull - The full text after the selection.
 * @returns The calculated column.
 */
function getColumnBySurroundingText(line: string, textBeforeSelectionFull: string, textAfterSelectionFull: string) {
    let previousColumnMatches = Object.create(null) as { [k: string]: number }

    for (let length = 5; length <= Math.max(textBeforeSelectionFull.length, textAfterSelectionFull.length); length++) {
        const columns: number[] = []
        const textBeforeSelection = textBeforeSelectionFull.substring(textBeforeSelectionFull.length - length, textBeforeSelectionFull.length)
        const textAfterSelection = textAfterSelectionFull.substring(0, length)

        // Get all indexes for the before and after text
        if (textBeforeSelection !== '') {
            columns.push(...indexes(line, textBeforeSelection).map(index => index + textBeforeSelection.length))
        }
        if (textAfterSelection !== '') {
            columns.push(...indexes(line, textAfterSelection))
        }

        // Get number or occurrences for each column
        const columnMatches = Object.create(null) as { [k: string]: number }
        columns.forEach(column => columnMatches[column] = (columnMatches[column] || 0) + 1)
        const values = Object.values(columnMatches).sort()

        // At least two matches with equal fit
        if (values.length > 1 && values[0] === values[1]) {
            previousColumnMatches = columnMatches
            continue
        }
        // Only one match or one best match
        if (values.length >= 1) {
            return parseInt(Object.keys(columnMatches).reduce((a, b) => columnMatches[a] > columnMatches[b] ? a : b))
        }
        // No match in current iteration, return first best match from previous run or 0
        if (Object.keys(previousColumnMatches).length > 0) {
            return parseInt(Object.keys(previousColumnMatches).reduce((a, b) => previousColumnMatches[a] > previousColumnMatches[b] ? a : b))
        } else {
            return null
        }
    }
    // Should never be reached
    return null
}

/**
 * Find all indexes of a substring in a source string.
 *
 * This function returns an array containing all indexes of the specified
 * substring in the source string.
 *
 * @param source - The source string in which to find the indexes.
 * @param find - The substring to search for.
 * @returns An array of indexes.
 */
function indexes(source: string, find: string) {
    const result: number[] = []
    for (let i = 0; i < source.length; ++i) {
        if (source.substring(i, i + find.length) === find) {
            result.push(i)
        }
    }
    return result
}

/**
 * Animate to notify the user about a specific position.
 *
 * This function animates to notify the user about a specific position by
 * highlighting the line. It creates a temporary decoration with a border around
 * the line and disposes it after 500 milliseconds.
 *
 * @param editor - The TextEditor in which to animate.
 * @param position - The Position to animate.
 */
function animateToNotify(editor: vscode.TextEditor, position: vscode.Position) {
    const decoConfig = {
        borderWidth: '1px',
        borderStyle: 'solid',
        light: {
            borderColor: 'red'
        },
        dark: {
            borderColor: 'white'
        }
    }
    const range = new vscode.Range(position.line, 0, position.line, 65535)
    const deco = vscode.window.createTextEditorDecorationType(decoConfig)
    editor.setDecorations(deco, [range])
    setTimeout(() => { deco.dispose() }, 500)
}

/**
 * Execute external SyncTeX with a specified PDF viewer.
 *
 * This function executes an external SyncTeX operation using a specified PDF
 * viewer. It constructs the command and arguments based on user configuration.
 *
 * @param line - The line number in the PDF.
 * @param pdfUri - The path of the PDF file.
 * @param rootFile - The path of the root TeX file.
 */
function syncTeXExternal(line: number, pdfUri: vscode.Uri, rootFile: string) {
    if (!vscode.window.activeTextEditor) {
        return
    }
    const texFile = vscode.window.activeTextEditor.document.uri.fsPath
    const configuration = vscode.workspace.getConfiguration('latex-workshop')
    const command = configuration.get('view.pdf.external.synctex.command') as string
    let args = configuration.get('view.pdf.external.synctex.args') as string[]
    if (command === '') {
        logger.log('The external SyncTeX command is empty.')
        return
    }
    if (args) {
        args = args.map(arg => {
            return replaceArgumentPlaceholders(rootFile, lw.file.tmpDirPath)(arg)
                    .replace(/%PDF%/g, pdfUri.fsPath)
                    .replace(/%LINE%/g, line.toString())
                    .replace(/%TEX%/g, texFile)
        })
    }
    logger.logCommand(`Opening external viewer for SyncTeX from ${pdfUri.toString(true)} .`, command, args)
    const proc = cs.spawn(command, args)
    let stdout = ''
    proc.stdout.on('data', newStdout => {
        stdout += newStdout
    })
    let stderr = ''
    proc.stderr.on('data', newStderr => {
        stderr += newStderr
    })
    const cb = () => {
        void logger.log(`STDOUT: ${stdout}`)
        void logger.log(`STDERR: ${stderr}`)
    }
    proc.on('error', cb)
    proc.on('exit', cb)
}<|MERGE_RESOLUTION|>--- conflicted
+++ resolved
@@ -239,17 +239,10 @@
 function toPDF(pdfUri?: vscode.Uri, args?: {line: number, filePath: string}, forcedViewer: 'auto' | 'tabOrBrowser' | 'external' = 'auto') {
     let line: number
     let filePath: string
-<<<<<<< HEAD
     let column = 0
-
-    if (!vscode.window.activeTextEditor) {
-        logger.log('No active editor found.')
-=======
-    let character = 0
     const active = vscode.window.activeTextEditor ?? lw.previousActive
     if (!active) {
         logger.log('No active LaTeX editor found or previous one recorded.')
->>>>>>> 1195919a
         return
     }
 
@@ -258,7 +251,6 @@
     }
 
     if (args === undefined) {
-<<<<<<< HEAD
         const currentEditorCoordinates = getCurrentEditorCoordinates()
         if (currentEditorCoordinates === undefined) {
             return
@@ -266,20 +258,6 @@
         line = currentEditorCoordinates.line
         column = currentEditorCoordinates.column
         filePath = currentEditorCoordinates.inputFileUri.fsPath
-=======
-        filePath = active.document.uri.fsPath
-        if (!lw.file.hasTeXLangId(active.document.languageId)) {
-            logger.log(`${filePath} is not valid LaTeX.`)
-            return
-        }
-        const position = active.selection.active
-        if (!position) {
-            logger.log(`No cursor position from ${position}`)
-            return
-        }
-        line = position.line + 1
-        character = position.character
->>>>>>> 1195919a
     } else {
         line = args.line
         filePath = args.filePath
@@ -289,46 +267,16 @@
     const targetPdfFile = pdfFile ?? lw.file.toUri(lw.file.getPdfPath(lw.root.file.path)).fsPath
 
     const configuration = vscode.workspace.getConfiguration('latex-workshop')
-<<<<<<< HEAD
-=======
-    const rootFile = lw.root.file.path
-    if (rootFile === undefined) {
-        logger.log('No root file found.')
-        return
-    }
-    const targetPdfFile = pdfUri ?? vscode.Uri.file(lw.file.getPdfPath(rootFile))
-    if (active.document.lineCount === line &&
-        active.document.lineAt(line - 1).text === '') {
-            line -= 1
-    }
->>>>>>> 1195919a
     if (forcedViewer === 'external' || (forcedViewer === 'auto' && configuration.get('view.pdf.viewer') === 'external') ) {
         syncTeXExternal(line, targetPdfFile, rootFile)
         return
     }
 
-<<<<<<< HEAD
     void synctexToPDFCombined(line, column, filePath, targetPdfFile, configuration.get('synctex.indicator') as 'none' | 'circle' | 'rectangle').then(async (record) => {
         await lw.viewer.locate(targetPdfFile, record)
     }).catch(e =>
         logger.logError('Forward SyncTeX failed.', e)
     )
-=======
-    callSyncTeXToPDF(line, character, filePath, targetPdfFile, configuration.get('synctex.indicator') as 'none' | 'circle' | 'rectangle').then((record) => {
-        void lw.viewer.locate(targetPdfFile, record)
-    }).catch(async () => {
-        try {
-            logger.log(`Forward with synctex.js from ${filePath} to ${pdfUri?.toString(true)} on line ${line}.`)
-            const record = await syncTeXToPDF(line, filePath, targetPdfFile)
-            if (!record) {
-                return
-            }
-            void lw.viewer.locate(targetPdfFile, record)
-        } catch (e) {
-            logger.logError('Forward SyncTeX failed.', e)
-        }
-    })
->>>>>>> 1195919a
 }
 
 /**
@@ -503,18 +451,14 @@
  * position information.
  * @param pdfUri - The path of the PDF file.
  */
-<<<<<<< HEAD
-async function toTeX(data: Extract<ClientRequest, {type: 'reverse_synctex'}>, pdfPath: string) {
+async function toTeX(data: Extract<ClientRequest, {type: 'reverse_synctex'}>, pdfUri: vscode.Uri) {
     const record = computeToTeX(data, pdfPath)
     if (record) {
         await openTeX(record.input, record.line, record.column, data.textBeforeSelection, data.textAfterSelection)
     }
 }
 
-function computeToTeX(data: Extract<ClientRequest, {type: 'reverse_synctex'}>, pdfPath: string): SyncTeXRecordToTeX | undefined {
-=======
-async function toTeX(data: Extract<ClientRequest, {type: 'reverse_synctex'}>, pdfUri: vscode.Uri) {
->>>>>>> 1195919a
+function computeToTeX(data: Extract<ClientRequest, {type: 'reverse_synctex'}>, pdfUri: vscode.Uri): SyncTeXRecordToTeX | undefined {
     let record: SyncTeXRecordToTeX
 
     // We only use synctex.js for backward sync as the binary cannot handle CJK encodings #4239.
