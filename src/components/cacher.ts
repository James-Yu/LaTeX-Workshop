import * as vscode from 'vscode'
import * as fs from 'fs'
import * as path from 'path'
import { latexParser } from 'latex-utensils'
import * as lw from '../lw'
import * as eventbus from './eventbus'
import * as utils from '../utils/utils'
import type { CmdEnvSuggestion } from '../providers/completer/completerutils'
import type { CiteSuggestion } from '../providers/completer/citation'
import type { GlossarySuggestion } from '../providers/completer/glossary'
import type { ICompletionItem } from '../providers/completion'
import { InputFileRegExp } from '../utils/inputfilepath'
import { CacherUtils } from './cacherlib/cacherutils'
import { PathUtils } from './cacherlib/pathutils'
import { Watcher } from './cacherlib/texwatcher'
import { PdfWatcher } from './cacherlib/pdfwatcher'
import { BibWatcher } from './cacherlib/bibwatcher'
import { getLogger } from './logger'
import { UtensilsParser } from './parser/syntax'

const logger = getLogger('Cacher')

<<<<<<< HEAD
export interface Context {
    /** Cached content of file. Dirty if opened in vscode, disk otherwise */
=======
export interface Cache {
    /**
     * The dirty (under editing) content of the LaTeX file if opened in vscode,
     * the content on disk otherwise.
     */
>>>>>>> 37e79dc6
    content: string | undefined,
    /** Completion items */
    elements: {
        /** \ref{} items */
        reference?: ICompletionItem[],
        /** \gls items */
        glossary?: GlossarySuggestion[],
        /** \begin{} items */
        environment?: CmdEnvSuggestion[],
        /** \cite{} items from \bibitem definition */
        bibitem?: CiteSuggestion[],
        /** command items */
        command?: CmdEnvSuggestion[],
        /** \usepackage{}, a dictionary whose key is package name and value is the options */
        package?: {[packageName: string]: string[]}
    },
    /** The sub-files of the LaTeX file. They should be tex or plain files */
    children: {
        /** The index of character sub-content is inserted */
        index: number,
        /** The path of the sub-file */
        filePath: string
    }[],
    /** The array of the paths of `.bib` files referenced from the LaTeX file */
    bibfiles: Set<string>,
    /** A dictionary of external documents provided by `\externaldocument` of
     * `xr` package. The value is its prefix `\externaldocument[prefix]{*}` */
    external: {[filePath: string]: string}
}

export class Cacher {
    private readonly caches: {[filePath: string]: Cache} = {}
    private readonly watcher: Watcher = new Watcher(this)
    private readonly pdfWatcher: PdfWatcher = new PdfWatcher()
    private readonly bibWatcher: BibWatcher = new BibWatcher()

    add(filePath: string) {
        if (CacherUtils.isExcluded(filePath)) {
            logger.log(`Ignored ${filePath} .`)
            return
        }
        if (!this.watcher.has(filePath)) {
            logger.log(`Adding ${filePath} .`)
            this.watcher.add(filePath)
        }
    }

    remove(filePath: string) {
        if (!(filePath in this.caches)) {
            return
        }
        delete this.caches[filePath]
        logger.log(`Removed ${filePath} .`)
    }

    has(filePath: string) {
        return Object.keys(this.caches).includes(filePath)
    }

    get(filePath: string): Cache | undefined {
        return this.caches[filePath]
    }

    get allPaths() {
        return Object.keys(this.caches)
    }

    watched(filePath: string) {
        return this.watcher.has(filePath)
    }

    async resetWatcher() {
        await this.watcher.reset()
    }

    async dispose() {
        await this.watcher.watcher.close()
        await this.pdfWatcher.dispose()
        await this.bibWatcher.dispose()
    }

    async refreshCache(filePath: string, rootPath?: string) {
        if (CacherUtils.isExcluded(filePath)) {
            logger.log(`Ignored ${filePath} .`)
            return
        }
        if (!CacherUtils.canCache(filePath)) {
            return
        }
        logger.log(`Caching ${filePath} .`)
        const content = lw.lwfs.readFileSyncGracefully(filePath)
<<<<<<< HEAD
        this.contexts[filePath] = {content, elements: {}, children: [], bibfiles: new Set(), external: {}}
=======
        this.caches[filePath] = {content, elements: {}, children: [], bibfiles: new Set()}
>>>>>>> 37e79dc6
        if (content === undefined) {
            logger.log(`Cannot read ${filePath} .`)
            return
        }
        const contentTrimmed = utils.stripCommentsAndVerbatim(content)
        rootPath = rootPath || lw.manager.rootFile
        this.updateChildren(filePath, rootPath, contentTrimmed)
        await this.updateElements(filePath, content, contentTrimmed)
        await this.updateBibfiles(filePath, contentTrimmed)
        logger.log(`Cached ${filePath} .`)
        void lw.structureViewer.computeTreeStructure()
        lw.eventBus.fire(eventbus.FileParsed, filePath)
    }

    private updateChildren(filePath: string, rootPath: string | undefined, contentTrimmed: string) {
        rootPath = rootPath || filePath
        this.updateChildrenInput(filePath, rootPath, contentTrimmed)
        this.updateChildrenXr(filePath, rootPath, contentTrimmed)
        logger.log(`Updated inputs of ${filePath} .`)
    }

    private updateChildrenInput(filePath: string, rootPath: string , contentTrimmed: string) {
        const inputFileRegExp = new InputFileRegExp()
        while (true) {
            const result = inputFileRegExp.exec(contentTrimmed, filePath, rootPath)
            if (!result) {
                break
            }

            if (!fs.existsSync(result.path) || path.relative(result.path, rootPath) === '') {
                continue
            }

            this.caches[rootPath].children.push({
                index: result.match.index,
                filePath: result.path
            })
            logger.log(`Input ${result.path} from ${filePath} .`)

            if (this.watcher.has(result.path)) {
                continue
            }
            this.add(result.path)
            void this.refreshCache(result.path, rootPath)
        }
    }

    private updateChildrenXr(filePath: string, rootPath: string , contentTrimmed: string) {
        const externalDocRegExp = /\\externaldocument(?:\[(.*?)\])?\{(.*?)\}/g
        while (true) {
            const result = externalDocRegExp.exec(contentTrimmed)
            if (!result) {
                break
            }

            const texDirs = vscode.workspace.getConfiguration('latex-workshop').get('latex.texDirs') as string[]
            const externalPath = utils.resolveFile([path.dirname(filePath), path.dirname(rootPath), ...texDirs], result[2])
            if (!externalPath || !fs.existsSync(externalPath) || path.relative(externalPath, rootPath) === '') {
                logger.log(`Failed resolving external ${result[2]} . Tried ${externalPath} ` +
                    (externalPath && path.relative(externalPath, rootPath) === '' ? ', which is root.' : '.'))
                continue
            }

            this.contexts[rootPath].external[externalPath] = result[1] || ''
            logger.log(`External document ${externalPath} from ${filePath} .` +
                (result[1] ? ` Prefix is ${result[1]}`: ''))

            if (this.watcher.has(externalPath)) {
                continue
            }
            this.add(externalPath)
            void this.refreshContext(externalPath, externalPath)
        }
    }

    private async updateElements(filePath: string, content: string, contentTrimmed: string) {
        lw.completer.citation.update(filePath, content)
        const languageId: string | undefined = vscode.window.activeTextEditor?.document.languageId
        let latexAst: latexParser.AstRoot | latexParser.AstPreamble | undefined = undefined
        if (!languageId || languageId !== 'latex-expl3') {
            latexAst = await UtensilsParser.parseLatex(content)
        }

        if (latexAst) {
            const nodes = latexAst.content
            const lines = content.split('\n')
            lw.completer.reference.update(filePath, nodes, lines)
            lw.completer.glossary.update(filePath, nodes)
            lw.completer.environment.update(filePath, nodes, lines)
            lw.completer.command.update(filePath, nodes)
        } else {
            logger.log(`Cannot parse AST, use RegExp on ${filePath} .`)
            lw.completer.reference.update(filePath, undefined, undefined, contentTrimmed)
            lw.completer.glossary.update(filePath, undefined, contentTrimmed)
            lw.completer.environment.update(filePath, undefined, undefined, contentTrimmed)
            lw.completer.command.update(filePath, undefined, contentTrimmed)
        }
        lw.duplicateLabels.run(filePath)
        logger.log(`Updated elements of ${filePath} .`)
    }

    private async updateBibfiles(filePath: string, contentTrimmed: string) {
        const bibReg = /(?:\\(?:bibliography|addbibresource)(?:\[[^[\]{}]*\])?){(.+?)}|(?:\\putbib)\[(.+?)\]/g
        while (true) {
            const result = bibReg.exec(contentTrimmed)
            if (!result) {
                break
            }

            const bibs = (result[1] ? result[1] : result[2]).split(',').map(bib => bib.trim())

            for (const bib of bibs) {
                const bibPath = PathUtils.resolveBibPath(bib, path.dirname(filePath))
                if (bibPath === undefined) {
                    continue
                }
                this.caches[filePath].bibfiles.add(bibPath)
                logger.log(`Bib ${bibPath} from ${filePath} .`)
                await this.bibWatcher.watchBibFile(bibPath)
            }
        }
        logger.log(`Updated bibs of ${filePath} .`)
    }

    /**
     * Parses the content of a `.fls` file attached to the given `srcFile`.
     * All `INPUT` files are considered as subfiles/non-tex files included in `srcFile`,
     * and all `OUTPUT` files will be checked if they are `.aux` files.
     * If so, the `.aux` files are parsed for any possible `.bib` files.
     *
     * This function is called after a successful build, when looking for the root file,
     * and to compute the cachedContent tree.
     *
     * @param filePath The path of a LaTeX file.
     */
    async loadFlsFile(filePath: string) {
        const flsPath = PathUtils.getFlsFilePath(filePath)
        if (flsPath === undefined) {
            return
        }
        logger.log(`Parsing .fls ${flsPath} .`)
        const rootDir = path.dirname(filePath)
        const outDir = lw.manager.getOutDir(filePath)
        const ioFiles = CacherUtils.parseFlsContent(fs.readFileSync(flsPath).toString(), rootDir)

        for (const inputFile of ioFiles.input) {
            // Drop files that are also listed as OUTPUT or should be ignored
            if (ioFiles.output.includes(inputFile) ||
                CacherUtils.isExcluded(inputFile) ||
                !fs.existsSync(inputFile)) {
                continue
            }
            if (inputFile === filePath || this.watched(inputFile)) {
                // Drop the current rootFile often listed as INPUT
                // Drop any file that is already watched as it is handled by
                // onWatchedFileChange.
                continue
            }
            if (path.extname(inputFile) === '.tex') {
                if (!this.has(filePath)) {
                    await this.refreshCache(filePath)
                }
                // Parse tex files as imported subfiles.
                this.caches[filePath].children.push({
                    index: Number.MAX_VALUE,
                    filePath: inputFile
                })
                this.add(inputFile)
                logger.log(`Found ${inputFile} from .fls ${flsPath} .`)
                await this.refreshCache(inputFile, filePath)
            } else if (!this.watched(inputFile)) {
                // Watch non-tex files.
                this.add(inputFile)
            }
        }

        for (const outputFile of ioFiles.output) {
            if (path.extname(outputFile) === '.aux' && fs.existsSync(outputFile)) {
                logger.log(`Found .aux ${filePath} from .fls ${flsPath} , parsing.`)
                await this.parseAuxFile(outputFile, path.dirname(outputFile).replace(outDir, rootDir))
                logger.log(`Parsed .aux ${filePath} .`)
            }
        }
        logger.log(`Parsed .fls ${flsPath} .`)
    }

    private async parseAuxFile(filePath: string, srcDir: string) {
        const content = fs.readFileSync(filePath).toString()
        const regex = /^\\bibdata{(.*)}$/gm
        while (true) {
            const result = regex.exec(content)
            if (!result) {
                return
            }
            const bibs = (result[1] ? result[1] : result[2]).split(',').map((bib) => {
                return bib.trim()
            })
            for (const bib of bibs) {
                const bibPath = PathUtils.resolveBibPath(bib, srcDir)
                if (bibPath === undefined) {
                    continue
                }
                const rootFile = lw.manager.rootFile
                if (rootFile && !this.get(rootFile)?.bibfiles.has(bibPath)) {
                    this.get(rootFile)?.bibfiles.add(bibPath)
                    logger.log(`Found .bib ${bibPath} from .aux ${filePath} .`)
                }
                await this.bibWatcher.watchBibFile(bibPath)
            }
        }
    }

    getTeXChildrenFromFls(texFile: string) {
        const flsFile = PathUtils.getFlsFilePath(texFile)
        if (flsFile === undefined) {
            return []
        }
        const rootDir = path.dirname(texFile)
        const ioFiles = CacherUtils.parseFlsContent(fs.readFileSync(flsFile).toString(), rootDir)
        return ioFiles.input
    }

    /**
     * Return a string array which holds all imported bib files
     * from the given tex `file`. If `file` is `undefined`, traces from the
     * root file, or return empty array if the root file is `undefined`
     *
     * @param file The path of a LaTeX file
     */
    getIncludedBib(file?: string, includedBib: string[] = [], children: string[] = []): string[] {
        if (file === undefined) {
            file = lw.manager.rootFile
        }
        if (file === undefined) {
            return []
        }
        if (!this.has(file)) {
            return []
        }
        children.push(file)
        const cache = this.get(file)
<<<<<<< HEAD
        includedBib.push(...cache.bibfiles)
        for (const child of cache.children) {
            if (children.includes(child.filePath)) {
                // Already parsed
                continue
            }
            this.getIncludedBib(child.filePath, includedBib)
=======
        if (cache) {
            includedBib.push(...cache.bibfiles)
            for (const child of cache.children) {
                if (children.includes(child.file)) {
                    // Already parsed
                    continue
                }
                this.getIncludedBib(child.file, includedBib)
            }
>>>>>>> 37e79dc6
        }
        // Make sure to return an array with unique entries
        return Array.from(new Set(includedBib))
    }

    /**
     * Return a string array which holds all imported tex files
     * from the given `file` including the `file` itself.
     * If `file` is `undefined`, trace from the * root file,
     * or return empty array if the root file is `undefined`
     *
     * @param file The path of a LaTeX file
     */
    getIncludedTeX(file?: string, includedTeX: string[] = []): string[] {
        if (file === undefined) {
            file = lw.manager.rootFile
        }
        if (file === undefined) {
            return []
        }
        if (!this.has(file)) {
            return []
        }
        includedTeX.push(file)
<<<<<<< HEAD
        for (const child of this.get(file).children) {
            if (includedTeX.includes(child.filePath)) {
                // Already included
                continue
            }
            this.getIncludedTeX(child.filePath, includedTeX)
=======
        const cache = this.get(file)
        if (cache) {
            for (const child of cache.children) {
                if (includedTeX.includes(child.file)) {
                    // Already included
                    continue
                }
                this.getIncludedTeX(child.file, includedTeX)
            }
>>>>>>> 37e79dc6
        }
        return includedTeX
    }

    /**
     * Return the list of files (recursively) included in `file`
     *
     * @param file The file in which children are recursively computed
     * @param baseFile The file currently considered as the rootFile
     * @param children The list of already computed children
     */
    async getTeXChildren(file: string, baseFile: string, children: string[]) {
        if (!this.has(file)) {
            await this.refreshCache(file, baseFile)
        }

<<<<<<< HEAD
        this.get(file).children.forEach(async child => {
            if (children.includes(child.filePath)) {
=======
        this.get(file)?.children.forEach(async child => {
            if (children.includes(child.file)) {
>>>>>>> 37e79dc6
                // Already included
                return
            }
            children.push(child.filePath)
            await this.getTeXChildren(child.filePath, baseFile, children)
        })
        return children
    }

    ignorePdfFile(rootFile: string) {
        const pdfFilePath = lw.manager.tex2pdf(rootFile)
        const pdfFileUri = vscode.Uri.file(pdfFilePath)
        this.pdfWatcher.ignorePdfFile(pdfFileUri)
    }

    watchPdfFile(pdfFileUri: vscode.Uri) {
        this.pdfWatcher.watchPdfFile(pdfFileUri)
    }
}<|MERGE_RESOLUTION|>--- conflicted
+++ resolved
@@ -20,16 +20,8 @@
 
 const logger = getLogger('Cacher')
 
-<<<<<<< HEAD
-export interface Context {
+export interface Cache {
     /** Cached content of file. Dirty if opened in vscode, disk otherwise */
-=======
-export interface Cache {
-    /**
-     * The dirty (under editing) content of the LaTeX file if opened in vscode,
-     * the content on disk otherwise.
-     */
->>>>>>> 37e79dc6
     content: string | undefined,
     /** Completion items */
     elements: {
@@ -121,11 +113,7 @@
         }
         logger.log(`Caching ${filePath} .`)
         const content = lw.lwfs.readFileSyncGracefully(filePath)
-<<<<<<< HEAD
-        this.contexts[filePath] = {content, elements: {}, children: [], bibfiles: new Set(), external: {}}
-=======
-        this.caches[filePath] = {content, elements: {}, children: [], bibfiles: new Set()}
->>>>>>> 37e79dc6
+        this.caches[filePath] = {content, elements: {}, children: [], bibfiles: new Set(), external: {}}
         if (content === undefined) {
             logger.log(`Cannot read ${filePath} .`)
             return
@@ -189,7 +177,7 @@
                 continue
             }
 
-            this.contexts[rootPath].external[externalPath] = result[1] || ''
+            this.caches[rootPath].external[externalPath] = result[1] || ''
             logger.log(`External document ${externalPath} from ${filePath} .` +
                 (result[1] ? ` Prefix is ${result[1]}`: ''))
 
@@ -197,7 +185,7 @@
                 continue
             }
             this.add(externalPath)
-            void this.refreshContext(externalPath, externalPath)
+            void this.refreshCache(externalPath, externalPath)
         }
     }
 
@@ -367,25 +355,15 @@
         }
         children.push(file)
         const cache = this.get(file)
-<<<<<<< HEAD
-        includedBib.push(...cache.bibfiles)
-        for (const child of cache.children) {
-            if (children.includes(child.filePath)) {
-                // Already parsed
-                continue
-            }
-            this.getIncludedBib(child.filePath, includedBib)
-=======
         if (cache) {
             includedBib.push(...cache.bibfiles)
             for (const child of cache.children) {
-                if (children.includes(child.file)) {
+                if (children.includes(child.filePath)) {
                     // Already parsed
                     continue
                 }
-                this.getIncludedBib(child.file, includedBib)
-            }
->>>>>>> 37e79dc6
+                this.getIncludedBib(child.filePath, includedBib)
+            }
         }
         // Make sure to return an array with unique entries
         return Array.from(new Set(includedBib))
@@ -410,24 +388,15 @@
             return []
         }
         includedTeX.push(file)
-<<<<<<< HEAD
-        for (const child of this.get(file).children) {
-            if (includedTeX.includes(child.filePath)) {
-                // Already included
-                continue
-            }
-            this.getIncludedTeX(child.filePath, includedTeX)
-=======
         const cache = this.get(file)
         if (cache) {
             for (const child of cache.children) {
-                if (includedTeX.includes(child.file)) {
+                if (includedTeX.includes(child.filePath)) {
                     // Already included
                     continue
                 }
-                this.getIncludedTeX(child.file, includedTeX)
-            }
->>>>>>> 37e79dc6
+                this.getIncludedTeX(child.filePath, includedTeX)
+            }
         }
         return includedTeX
     }
@@ -444,13 +413,8 @@
             await this.refreshCache(file, baseFile)
         }
 
-<<<<<<< HEAD
-        this.get(file).children.forEach(async child => {
+        this.get(file)?.children.forEach(async child => {
             if (children.includes(child.filePath)) {
-=======
-        this.get(file)?.children.forEach(async child => {
-            if (children.includes(child.file)) {
->>>>>>> 37e79dc6
                 // Already included
                 return
             }
