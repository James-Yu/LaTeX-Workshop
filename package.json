--- conflicted
+++ resolved
@@ -1297,8 +1297,7 @@
         "latex-workshop.formattedPaste.tableHeaderRows": {
           "type": "integer",
           "default": 1,
-<<<<<<< HEAD
-          "description": "Number of header rows to assume. Set to 0 to disable.`"
+          "markdownDescription": "Number of header rows to assume. Set to **`0`** to disable."
         },
         "latex-workshop.tikzpreview.enabled": {
           "type": "boolean",
@@ -1319,9 +1318,6 @@
           "type": "number",
           "default": 100,
           "markdownDescription": "Defines the delay in milliseconds to wait after typing stops. Set to 0 to disable."
-=======
-          "markdownDescription": "Number of header rows to assume. Set to **`0`** to disable."
->>>>>>> 67371c21
         }
       }
     },
