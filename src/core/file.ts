--- conflicted
+++ resolved
@@ -24,16 +24,10 @@
     setTeXDirs,
     exists,
     read,
-<<<<<<< HEAD
     kpsewhich,
     getUriScheme,
     isUriScheme,
-    toUri,
-    _test: {
-        createTmpDir
-    }
-=======
-    kpsewhich
+    toUri
 }
 
 initialize()
@@ -45,7 +39,6 @@
 lw.onConfigChange('latex.extraExts', setExtraTeXExts)
 function setExtraTeXExts() {
     extraTeXExts = vscode.workspace.getConfiguration('latex-workshop').get('latex.extraExts', []) as string[]
->>>>>>> 1195919a
 }
 
 /**
@@ -403,12 +396,8 @@
 
     try {
         const args = isBib ? ['-format=.bib', target] : [target]
-<<<<<<< HEAD
-        const kpsewhichReturn = lw.external.sync(command, args, { cwd: lw.root.dir.path || vscode.workspace.workspaceFolders?.[0].uri.path })
-=======
         const cwd = lw.root.dir.path || vscode.workspace.workspaceFolders?.[0].uri.path
         const kpsewhichReturn = lw.external.sync(command, args, { cwd })
->>>>>>> 1195919a
         if (kpsewhichReturn.status === 0) {
             let output = kpsewhichReturn.stdout.toString().replace(/\r?\n/, '')
             logger.log(`kpsewhich returned with '${output}'.`)
@@ -507,15 +496,11 @@
 async function read(filePath: string, raise?: boolean): Promise<string | undefined>
 async function read(filePathOrUri: string | vscode.Uri, raise?: boolean): Promise<string | undefined> {
     try {
-<<<<<<< HEAD
-        return (await vscode.workspace.fs.readFile(lw.file.toUri(filePath))).toString()
-=======
         if (filePathOrUri instanceof vscode.Uri) {
             return (await vscode.workspace.fs.readFile(filePathOrUri)).toString()
         } else {
-            return (await vscode.workspace.fs.readFile(vscode.Uri.file(filePathOrUri))).toString()
+            return (await vscode.workspace.fs.readFile(lw.file.toUri(filePathOrUri))).toString()
         }
->>>>>>> 1195919a
     } catch (err) {
         if (raise === undefined || raise === false) {
             return undefined
@@ -541,15 +526,9 @@
  * @returns {Promise<boolean>} - A promise that resolves to `true` if the file
  * or directory exists, and `false` otherwise.
  */
-<<<<<<< HEAD
-async function exists(uri: vscode.Uri | string): Promise<boolean> {
+async function exists(uri: vscode.Uri | string): Promise<vscode.FileStat | false> {
     if (typeof (uri) === 'string') {
         uri = lw.file.toUri(uri)
-=======
-async function exists(uri: vscode.Uri | string): Promise<vscode.FileStat | false> {
-    if (typeof(uri) === 'string') {
-        uri = vscode.Uri.file(uri)
->>>>>>> 1195919a
     }
     try {
         return await lw.external.stat(uri)
