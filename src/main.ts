import * as vscode from 'vscode'
import * as path from 'path'
import * as process from 'process'

import {Commander} from './commander'
import {LaTeXCommanderTreeView} from './components/commander'
import {Logger} from './components/logger'
import {LwFileSystem} from './components/lwfs'
import {Manager} from './components/manager'
import {Builder} from './components/builder'
import {Viewer, PdfViewerHookProvider} from './components/viewer'
import {Server} from './components/server'
import {Locator} from './components/locator'
import {Linter} from './components/linter'
import {Cleaner} from './components/cleaner'
import {Counter} from './components/counter'
import {TeXMagician} from './components/texmagician'
import {EnvPair} from './components/envpair'
import {Section} from './components/section'
import {CompilerLogParser} from './components/parser/compilerlog'
import {LinterLogParser} from './components/parser/linterlog'
import {UtensilsParser as PEGParser} from './components/parser/syntax'
import {Configuration} from './components/configuration'
import {EventBus} from './components/eventbus'

import {Completer, AtSuggestionCompleter} from './providers/completion'
import {BibtexCompleter} from './providers/bibtexcompletion'
import {CodeActions} from './providers/codeactions'
import {DuplicateLabels} from './components/duplicatelabels'
import {HoverProvider} from './providers/hover'
import {GraphicsPreview} from './providers/preview/graphicspreview'
import {MathPreview} from './providers/preview/mathpreview'
import {MathPreviewPanel} from './components/mathpreviewpanel'
import {DocSymbolProvider} from './providers/docsymbol'
import {ProjectSymbolProvider} from './providers/projectsymbol'
import {StructureTreeView} from './providers/structure'
import {DefinitionProvider} from './providers/definition'
import {LatexFormatterProvider} from './providers/latexformatter'
import {FoldingProvider, WeaveFoldingProvider} from './providers/folding'
import {SelectionRangeProvider} from './providers/selection'
import { BibtexFormatter, BibtexFormatterProvider } from './providers/bibtexformatter'
import {SnippetView} from './components/snippetview'


function conflictExtensionCheck() {
    function check(extensionID: string, name: string, suggestion: string) {
        if (vscode.extensions.getExtension(extensionID) !== undefined) {
            void vscode.window.showWarningMessage(`LaTeX Workshop is incompatible with extension "${name}". ${suggestion}`)
        }
    }
    check('tomoki1207.pdf', 'vscode-pdf', 'Please consider disabling either extension.')
}

function selectDocumentsWithId(ids: string[]): vscode.DocumentSelector {
   const selector = ids.map( (id) => {
       return { scheme: 'file', language: id }
   })
   return selector
}

function registerLatexWorkshopCommands(extension: Extension, context: vscode.ExtensionContext) {

    context.subscriptions.push(
        vscode.commands.registerCommand('latex-workshop.saveWithoutBuilding', () => extension.commander.saveWithoutBuilding()),
        vscode.commands.registerCommand('latex-workshop.build', () => extension.commander.build()),
        vscode.commands.registerCommand('latex-workshop.recipes', (recipe: string | undefined) => extension.commander.recipes(recipe)),
        vscode.commands.registerCommand('latex-workshop.view', (mode: string | undefined) => extension.commander.view(mode)),
        vscode.commands.registerCommand('latex-workshop.refresh-viewer', () => extension.commander.refresh()),
        vscode.commands.registerCommand('latex-workshop.tab', () => extension.commander.view('tab')),
        vscode.commands.registerCommand('latex-workshop.viewInBrowser', () => extension.commander.view('browser')),
        vscode.commands.registerCommand('latex-workshop.viewExternal', () => extension.commander.view('external')),
        vscode.commands.registerCommand('latex-workshop.setViewer', () => extension.commander.view('set')),
        vscode.commands.registerCommand('latex-workshop.kill', () => extension.commander.kill()),
        vscode.commands.registerCommand('latex-workshop.synctex', () => extension.commander.synctex()),
        vscode.commands.registerCommand('latex-workshop.texdoc', (pkg: string | undefined) => extension.commander.texdoc(pkg)),
        vscode.commands.registerCommand('latex-workshop.texdocUsepackages', () => extension.commander.texdocUsepackages()),
        vscode.commands.registerCommand('latex-workshop.synctexto', (line: number, filePath: string) => extension.commander.synctexonref(line, filePath)),
        vscode.commands.registerCommand('latex-workshop.clean', () => extension.commander.clean()),
        vscode.commands.registerCommand('latex-workshop.actions', () => extension.commander.actions()),
        vscode.commands.registerCommand('latex-workshop.activate', () => undefined),
        vscode.commands.registerCommand('latex-workshop.citation', () => extension.commander.citation()),
        vscode.commands.registerCommand('latex-workshop.addtexroot', () => extension.commander.addTexRoot()),
        vscode.commands.registerCommand('latex-workshop.wordcount', () => extension.commander.wordcount()),
        vscode.commands.registerCommand('latex-workshop.log', () => extension.commander.log()),
        vscode.commands.registerCommand('latex-workshop.compilerlog', () => extension.commander.log('compiler')),
        vscode.commands.registerCommand('latex-workshop.code-action', (d: vscode.TextDocument, r: vscode.Range, c: number, m: string) => extension.codeActions.runCodeAction(d, r, c, m)),
        vscode.commands.registerCommand('latex-workshop.goto-section', (filePath: string, lineNumber: number) => extension.commander.gotoSection(filePath, lineNumber)),
        vscode.commands.registerCommand('latex-workshop.navigate-envpair', () => extension.commander.navigateToEnvPair()),
        vscode.commands.registerCommand('latex-workshop.select-envcontent', () => extension.commander.selectEnvContent()),
        vscode.commands.registerCommand('latex-workshop.select-envname', () => extension.commander.selectEnvName()),
        vscode.commands.registerCommand('latex-workshop.multicursor-envname', () => extension.commander.multiCursorEnvName()),
        vscode.commands.registerCommand('latex-workshop.toggle-equation-envname', () => extension.commander.toggleEquationEnv()),
        vscode.commands.registerCommand('latex-workshop.close-env', () => extension.commander.closeEnv()),
        vscode.commands.registerCommand('latex-workshop.wrap-env', () => extension.commander.insertSnippet('wrapEnv')),
        vscode.commands.registerCommand('latex-workshop.onEnterKey', () => extension.commander.onEnterKey()),
        vscode.commands.registerCommand('latex-workshop.onAltEnterKey', () => extension.commander.onEnterKey('alt')),
        vscode.commands.registerCommand('latex-workshop.revealOutputDir', () => extension.commander.revealOutputDir()),
        vscode.commands.registerCommand('latex-workshop-dev.parselog', () => extension.commander.devParseLog()),
        vscode.commands.registerCommand('latex-workshop-dev.parsetex', () => extension.commander.devParseTeX()),
        vscode.commands.registerCommand('latex-workshop-dev.parsebib', () => extension.commander.devParseBib()),

        vscode.commands.registerCommand('latex-workshop.shortcut.item', () => extension.commander.insertSnippet('item')),
        vscode.commands.registerCommand('latex-workshop.shortcut.emph', () => extension.commander.toggleSelectedKeyword('emph')),
        vscode.commands.registerCommand('latex-workshop.shortcut.textbf', () => extension.commander.toggleSelectedKeyword('textbf')),
        vscode.commands.registerCommand('latex-workshop.shortcut.textit', () => extension.commander.toggleSelectedKeyword('textit')),
        vscode.commands.registerCommand('latex-workshop.shortcut.underline', () => extension.commander.toggleSelectedKeyword('underline')),
        vscode.commands.registerCommand('latex-workshop.shortcut.textrm', () => extension.commander.toggleSelectedKeyword('textrm')),
        vscode.commands.registerCommand('latex-workshop.shortcut.texttt', () => extension.commander.toggleSelectedKeyword('texttt')),
        vscode.commands.registerCommand('latex-workshop.shortcut.textsl', () => extension.commander.toggleSelectedKeyword('textsl')),
        vscode.commands.registerCommand('latex-workshop.shortcut.textsc', () => extension.commander.toggleSelectedKeyword('textsc')),
        vscode.commands.registerCommand('latex-workshop.shortcut.textnormal', () => extension.commander.toggleSelectedKeyword('textnormal')),
        vscode.commands.registerCommand('latex-workshop.shortcut.textsuperscript', () => extension.commander.toggleSelectedKeyword('textsuperscript')),
        vscode.commands.registerCommand('latex-workshop.shortcut.textsubscript', () => extension.commander.toggleSelectedKeyword('textsubscript')),
        vscode.commands.registerCommand('latex-workshop.shortcut.mathbf', () => extension.commander.toggleSelectedKeyword('mathbf')),
        vscode.commands.registerCommand('latex-workshop.shortcut.mathit', () => extension.commander.toggleSelectedKeyword('mathit')),
        vscode.commands.registerCommand('latex-workshop.shortcut.mathrm', () => extension.commander.toggleSelectedKeyword('mathrm')),
        vscode.commands.registerCommand('latex-workshop.shortcut.mathtt', () => extension.commander.toggleSelectedKeyword('mathtt')),
        vscode.commands.registerCommand('latex-workshop.shortcut.mathsf', () => extension.commander.toggleSelectedKeyword('mathsf')),
        vscode.commands.registerCommand('latex-workshop.shortcut.mathbb', () => extension.commander.toggleSelectedKeyword('mathbb')),
        vscode.commands.registerCommand('latex-workshop.shortcut.mathcal', () => extension.commander.toggleSelectedKeyword('mathcal')),
        vscode.commands.registerCommand('latex-workshop.surround', () => extension.completer.command.surround()),

        vscode.commands.registerCommand('latex-workshop.promote-sectioning', () => extension.commander.shiftSectioningLevel('promote')),
        vscode.commands.registerCommand('latex-workshop.demote-sectioning', () => extension.commander.shiftSectioningLevel('demote')),
        vscode.commands.registerCommand('latex-workshop.select-section', () => extension.commander.selectSection()),

        vscode.commands.registerCommand('latex-workshop.bibsort', () => extension.bibtexFormatter.bibtexFormat(true, false)),
        vscode.commands.registerCommand('latex-workshop.bibalign', () => extension.bibtexFormatter.bibtexFormat(false, true)),
        vscode.commands.registerCommand('latex-workshop.bibalignsort', () => extension.bibtexFormatter.bibtexFormat(true, true)),

        vscode.commands.registerCommand('latex-workshop.openMathPreviewPanel', () => extension.commander.openMathPreviewPanel()),
        vscode.commands.registerCommand('latex-workshop.closeMathPreviewPanel', () => extension.commander.closeMathPreviewPanel()),
        vscode.commands.registerCommand('latex-workshop.toggleMathPreviewPanel', () => extension.commander.toggleMathPreviewPanel())
    )

}

function generateLatexWorkshopApi(extension: Extension) {
    return {
        realExtension:  process.env['LATEXWORKSHOP_CI'] ? extension : undefined
    }
}

let extensionToDispose: Extension | undefined

// We should clean up file watchers and wokerpool pools.
// - https://github.com/microsoft/vscode/issues/114688#issuecomment-768253918
export function deactivate() {
    return extensionToDispose?.dispose()
}

export function activate(context: vscode.ExtensionContext): ReturnType<typeof generateLatexWorkshopApi> {
    const extension = new Extension()
    extensionToDispose = extension
    void vscode.commands.executeCommand('setContext', 'latex-workshop:enabled', true)

    registerLatexWorkshopCommands(extension, context)

    context.subscriptions.push(vscode.workspace.onDidSaveTextDocument( (e: vscode.TextDocument) => {
        if (extension.lwfs.isVirtualUri(e.uri)){
            return
        }
        if (extension.manager.hasTexId(e.languageId)) {
            extension.logger.addLogMessage(`onDidSaveTextDocument triggered: ${e.uri.toString(true)}`)
            extension.manager.updateCachedContent(e)
            extension.linter.lintRootFileIfEnabled()
            extension.structureViewer.update()
            void extension.manager.buildOnSaveIfEnabled(e.fileName)
            extension.counter.countOnSaveIfEnabled(e.fileName)
        }
        if (e.languageId === 'bibtex') {
            extension.structureViewer.update()
        }
    }))

    // This function will be called when a new text is opened, or an inactive editor is reactivated after vscode reload
    context.subscriptions.push(vscode.workspace.onDidOpenTextDocument(async (e: vscode.TextDocument) => {
        if (extension.lwfs.isVirtualUri(e.uri)){
            return
        }
        if (extension.manager.hasTexId(e.languageId)) {
            await extension.manager.findRoot()
        }
    }))

    let updateCompleter: NodeJS.Timeout
    context.subscriptions.push(vscode.workspace.onDidChangeTextDocument((e: vscode.TextDocumentChangeEvent) => {
        if (extension.lwfs.isVirtualUri(e.document.uri)){
            return
        }
        if (!extension.manager.hasTexId(e.document.languageId)) {
            return
        }
        extension.linter.lintActiveFileIfEnabledAfterInterval(e.document)
        const cache = extension.manager.getCachedContent(e.document.fileName)
        if (cache === undefined) {
            return
        }
        const configuration = vscode.workspace.getConfiguration('latex-workshop')
        if (configuration.get('intellisense.update.aggressive.enabled')) {
            if (updateCompleter) {
                clearTimeout(updateCompleter)
            }
            updateCompleter = setTimeout(async () => {
                extension.manager.updateCachedContent(e.document)
                const content = e.document.getText()
                const file = e.document.uri.fsPath
                await extension.manager.parseFileAndSubs(file, extension.manager.rootFile)
                await extension.manager.parseFlsFile(extension.manager.rootFile ? extension.manager.rootFile : file)
                await extension.manager.updateCompleter(file, content)
            }, configuration.get('intellisense.update.delay', 1000))
        }
    }))

    let isLaTeXActive = false
    context.subscriptions.push(vscode.window.onDidChangeActiveTextEditor(async (e: vscode.TextEditor | undefined) => {
        const configuration = vscode.workspace.getConfiguration('latex-workshop')

        // We do not check langid of editor because the bibtex structure should
        // reveal only when active editor is bibtex. This is done in the update
        // function
        // TODO: lazy loading for LaTeX structure?
        extension.structureViewer.update()

        if (vscode.window.visibleTextEditors.filter(editor => extension.manager.hasTexId(editor.document.languageId)).length > 0) {
            extension.logger.status.show()
            if (configuration.get('view.autoFocus.enabled') && !isLaTeXActive) {
                void vscode.commands.executeCommand('workbench.view.extension.latex-workshop-activitybar').then(() => vscode.commands.executeCommand('workbench.action.focusActiveEditorGroup'))
            }
            isLaTeXActive = true
        } else if (vscode.window.activeTextEditor && vscode.window.activeTextEditor.document.languageId.toLowerCase() === 'log') {
            extension.logger.status.show()
        }
        if (e && extension.lwfs.isVirtualUri(e.document.uri)){
            return
        }
        if (e && extension.manager.hasTexId(e.document.languageId)) {
            await extension.manager.findRoot()
            extension.linter.lintRootFileIfEnabled()
        } else {
            isLaTeXActive = false
        }

    }))

    context.subscriptions.push(vscode.window.onDidChangeTextEditorSelection((e: vscode.TextEditorSelectionChangeEvent) => {
        if (extension.manager.hasTexId(e.textEditor.document.languageId) ||
            e.textEditor.document.languageId === 'bibtex') {
            return extension.structureViewer.showCursorItem(e)
        }
        return
    }))

    registerProviders(extension, context)

    void extension.manager.findRoot().then(() => extension.linter.lintRootFileIfEnabled())
    conflictExtensionCheck()

    return generateLatexWorkshopApi(extension)
}

function registerProviders(extension: Extension, context: vscode.ExtensionContext) {
    const configuration = vscode.workspace.getConfiguration('latex-workshop')

    const latexSelector = selectDocumentsWithId(['latex', 'latex-expl3', 'jlweave', 'rsweave'])
    const weaveSelector = selectDocumentsWithId(['jlweave', 'rsweave'])
    const latexDoctexSelector = selectDocumentsWithId(['latex', 'latex-expl3', 'jlweave', 'rsweave', 'doctex'])
    const bibtexSelector = selectDocumentsWithId(['bibtex'])
    const latexFormatter = new LatexFormatterProvider(extension)
    const bibtexFormatter = new BibtexFormatterProvider(extension)

    context.subscriptions.push(
        vscode.languages.registerDocumentFormattingEditProvider(latexSelector, latexFormatter),
        vscode.languages.registerDocumentFormattingEditProvider({ scheme: 'file', language: 'bibtex'}, bibtexFormatter),
        vscode.languages.registerDocumentRangeFormattingEditProvider(latexSelector, latexFormatter),
        vscode.languages.registerDocumentRangeFormattingEditProvider({ scheme: 'file', language: 'bibtex'}, bibtexFormatter)
    )

<<<<<<< HEAD
    context.subscriptions.push(vscode.window.registerWebviewPanelSerializer('latex-workshop-pdf', extension.viewer.pdfViewerPanelSerializer))
    context.subscriptions.push(vscode.window.registerCustomEditorProvider(
        'latex-workshop-pdf-hook',
        new PdfViewerHookProvider(extension),
        {
            supportsMultipleEditorsPerDocument: true,
            webviewOptions: {
                retainContextWhenHidden: true
            }
        }
    ))
    context.subscriptions.push(vscode.window.registerWebviewPanelSerializer('latex-workshop-mathpreview', extension.mathPreviewPanel.mathPreviewPanelSerializer))
=======
    context.subscriptions.push(
        vscode.window.registerWebviewPanelSerializer('latex-workshop-pdf', extension.viewer.pdfViewerPanelSerializer),
        vscode.window.registerCustomEditorProvider('latex-workshop-pdf-hook', new PdfViewerHookProvider(extension), {supportsMultipleEditorsPerDocument: true}),
        vscode.window.registerWebviewPanelSerializer('latex-workshop-mathpreview', extension.mathPreviewPanel.mathPreviewPanelSerializer)
    )
>>>>>>> 76a74787

    context.subscriptions.push(
        vscode.languages.registerHoverProvider(latexSelector, new HoverProvider(extension)),
        vscode.languages.registerDefinitionProvider(latexSelector, new DefinitionProvider(extension)),
        vscode.languages.registerDocumentSymbolProvider(latexSelector, new DocSymbolProvider(extension)),
        vscode.languages.registerDocumentSymbolProvider(bibtexSelector, new DocSymbolProvider(extension)),
        vscode.languages.registerWorkspaceSymbolProvider(new ProjectSymbolProvider(extension))
    )

    const userTriggersLatex = configuration.get('intellisense.triggers.latex') as string[]
    const latexTriggers = ['\\', ','].concat(userTriggersLatex)
    extension.logger.addLogMessage(`Trigger characters for intellisense of LaTeX documents: ${JSON.stringify(latexTriggers)}`)

    context.subscriptions.push(
        vscode.languages.registerCompletionItemProvider({ scheme: 'file', language: 'tex'}, extension.completer, '\\', '{'),
        vscode.languages.registerCompletionItemProvider(latexDoctexSelector, extension.completer, ...latexTriggers),
        vscode.languages.registerCompletionItemProvider({ scheme: 'file', language: 'bibtex'}, new BibtexCompleter(extension), '@')
    )

    const atSuggestionLatexTrigger = configuration.get('intellisense.atSuggestion.trigger.latex') as string
    if (atSuggestionLatexTrigger !== '') {
        context.subscriptions.push(
            vscode.languages.registerCompletionItemProvider(latexDoctexSelector, extension.atSuggestionCompleter, atSuggestionLatexTrigger)
        )
    }

    context.subscriptions.push(
        vscode.languages.registerCodeActionsProvider(latexSelector, extension.codeActions),
        vscode.languages.registerFoldingRangeProvider(latexSelector, new FoldingProvider(extension)),
        vscode.languages.registerFoldingRangeProvider(weaveSelector, new WeaveFoldingProvider(extension))
    )

    const selectionLatex = configuration.get('selection.smart.latex.enabled', true)
    if (selectionLatex) {
        context.subscriptions.push(vscode.languages.registerSelectionRangeProvider({language: 'latex'}, new SelectionRangeProvider(extension)))
    }

    context.subscriptions.push(
        vscode.window.registerWebviewViewProvider(
            'latex-workshop-snippet-view',
            extension.snippetView.snippetViewProvider,
            {webviewOptions: {retainContextWhenHidden: true}}
        )
    )
}

export class Extension {
    readonly extensionRoot: string
    readonly logger: Logger
    readonly eventBus = new EventBus()
    readonly lwfs: LwFileSystem
    readonly commander: Commander
    readonly configuration: Configuration
    readonly manager: Manager
    readonly builder: Builder
    readonly viewer: Viewer
    readonly server: Server
    readonly locator: Locator
    readonly compilerLogParser: CompilerLogParser
    readonly linterLogParser: LinterLogParser
    readonly pegParser: PEGParser
    readonly completer: Completer
    readonly atSuggestionCompleter: AtSuggestionCompleter
    readonly linter: Linter
    readonly cleaner: Cleaner
    readonly counter: Counter
    readonly codeActions: CodeActions
    readonly texMagician: TeXMagician
    readonly envPair: EnvPair
    readonly section: Section
    readonly latexCommanderTreeView: LaTeXCommanderTreeView
    readonly structureViewer: StructureTreeView
    readonly snippetView: SnippetView
    readonly graphicsPreview: GraphicsPreview
    readonly mathPreview: MathPreview
    readonly bibtexFormatter: BibtexFormatter
    readonly mathPreviewPanel: MathPreviewPanel
    readonly duplicateLabels: DuplicateLabels

    constructor() {
        this.extensionRoot = path.resolve(`${__dirname}/../../`)
        // We must create an instance of Logger first to enable
        // adding log messages during initialization.
        this.logger = new Logger()
        this.addLogFundamentals()
        this.configuration = new Configuration(this)
        this.lwfs = new LwFileSystem(this)
        this.commander = new Commander(this)
        this.manager = new Manager(this)
        this.builder = new Builder(this)
        this.viewer = new Viewer(this)
        this.server = new Server(this)
        this.locator = new Locator(this)
        this.compilerLogParser = new CompilerLogParser(this)
        this.linterLogParser = new LinterLogParser(this)
        this.completer = new Completer(this)
        this.atSuggestionCompleter = new AtSuggestionCompleter(this)
        this.duplicateLabels = new DuplicateLabels(this)
        this.linter = new Linter(this)
        this.cleaner = new Cleaner(this)
        this.counter = new Counter(this)
        this.codeActions = new CodeActions(this)
        this.texMagician = new TeXMagician(this)
        this.envPair = new EnvPair(this)
        this.section = new Section(this)
        this.latexCommanderTreeView = new LaTeXCommanderTreeView(this)
        this.structureViewer = new StructureTreeView(this)
        this.snippetView = new SnippetView(this)
        this.pegParser = new PEGParser()
        this.graphicsPreview = new GraphicsPreview(this)
        this.mathPreview = new MathPreview(this)
        this.bibtexFormatter = new BibtexFormatter(this)
        this.mathPreviewPanel = new MathPreviewPanel(this)
        this.logger.addLogMessage('LaTeX Workshop initialized.')
    }

    async dispose() {
        await this.manager.dispose()
        this.server.dispose()
        await this.pegParser.dispose()
        await this.mathPreview.dispose()
    }

    private addLogFundamentals() {
        this.logger.addLogMessage('Initializing LaTeX Workshop.')
        this.logger.addLogMessage(`Extension root: ${this.extensionRoot}`)
        this.logger.addLogMessage(`$PATH: ${process.env.PATH}`)
        this.logger.addLogMessage(`$SHELL: ${process.env.SHELL}`)
        this.logger.addLogMessage(`$LANG: ${process.env.LANG}`)
        this.logger.addLogMessage(`$LC_ALL: ${process.env.LC_ALL}`)
        this.logger.addLogMessage(`process.platform: ${process.platform}`)
        this.logger.addLogMessage(`process.arch: ${process.arch}`)
        this.logger.addLogMessage(`vscode.env.appName: ${vscode.env.appName}`)
        this.logger.addLogMessage(`vscode.env.remoteName: ${vscode.env.remoteName}`)
        this.logger.addLogMessage(`vscode.env.uiKind: ${vscode.env.uiKind}`)
    }

}<|MERGE_RESOLUTION|>--- conflicted
+++ resolved
@@ -276,7 +276,6 @@
         vscode.languages.registerDocumentRangeFormattingEditProvider({ scheme: 'file', language: 'bibtex'}, bibtexFormatter)
     )
 
-<<<<<<< HEAD
     context.subscriptions.push(vscode.window.registerWebviewPanelSerializer('latex-workshop-pdf', extension.viewer.pdfViewerPanelSerializer))
     context.subscriptions.push(vscode.window.registerCustomEditorProvider(
         'latex-workshop-pdf-hook',
@@ -289,13 +288,6 @@
         }
     ))
     context.subscriptions.push(vscode.window.registerWebviewPanelSerializer('latex-workshop-mathpreview', extension.mathPreviewPanel.mathPreviewPanelSerializer))
-=======
-    context.subscriptions.push(
-        vscode.window.registerWebviewPanelSerializer('latex-workshop-pdf', extension.viewer.pdfViewerPanelSerializer),
-        vscode.window.registerCustomEditorProvider('latex-workshop-pdf-hook', new PdfViewerHookProvider(extension), {supportsMultipleEditorsPerDocument: true}),
-        vscode.window.registerWebviewPanelSerializer('latex-workshop-mathpreview', extension.mathPreviewPanel.mathPreviewPanelSerializer)
-    )
->>>>>>> 76a74787
 
     context.subscriptions.push(
         vscode.languages.registerHoverProvider(latexSelector, new HoverProvider(extension)),
