import * as vscode from 'vscode'
import * as fs from 'fs'
import * as path from 'path'
import * as cs from 'cross-spawn'
import { lw } from '../lw'
import type { SyncTeXRecordToPDF, SyncTeXRecordToPDFAll, SyncTeXRecordToTeX } from '../types'
import { syncTeXToPDF, syncTeXToTeX } from './synctex/worker'
import { replaceArgumentPlaceholders } from '../utils/utils'
import { isSameRealPath } from '../utils/pathnormalize'
import type { ClientRequest } from '../../types/latex-workshop-protocol-types'

const logger = lw.log('Locator')

export const synctex = {
    toPDF,
    toPDFFromRef,
    toTeX,
    components: {
        synctexToPDFCombined,
        computeToTeX,
        openTeX,
        getCurrentEditorCoordinates
    }
}

/**
 * Parse the result of SyncTeX forward to PDF.
 *
 * This function takes the result of SyncTeX forward to PDF as a string and
 * parses it to extract page number, x-coordinate, y-coordinate, and whether the
 * red indicator should be shown in the viewer.
 *
 * @param result - The result string of SyncTeX forward to PDF.
 * @returns A SyncTeXRecordToPDF object containing page number, x-coordinate,
 * y-coordinate, and an indicator.
 * @throws Error if there is a parsing error.
 */
function parseToPDF(result: string): SyncTeXRecordToPDF {
    const record = Object.create(null) as { page?: number, x?: number, y?: number }
    let started = false
    for (const line of result.split('\n')) {
        if (line.includes('SyncTeX result begin')) {
            started = true
            continue
        }
        if (line.includes('SyncTeX result end')) {
            break
        }
        if (!started) {
            continue
        }
        const pos = line.indexOf(':')
        if (pos < 0) {
            continue
        }
        const key = line.substring(0, pos).toLowerCase()
        if (key !== 'page' && key !== 'x' && key !== 'y' ) {
            continue
        }
        const value = line.substring(pos + 1)
        record[key] = Number(value)
    }
    if (record.page !== undefined && record.x !== undefined && record.y !== undefined) {
        return { page: record.page, x: record.x, y: record.y, indicator: true }
    } else {
        throw(new Error('parse error when parsing the result of synctex forward.'))
    }
}

/**
 * Parse the result of SyncTeX forward to PDF with a list.
 *
 * This function takes the result of SyncTeX forward to PDF as a string and
 * parses it to extract page number, x-coordinate, y-coordinate, box-based
 * coordinates (h, v, H, W), and whether the red indicator should be shown in
 * the viewer.
 *
 * @param result - The result string of SyncTeX forward to PDF.
 * @returns A SyncTeXRecordToPDFAllList object containing a list of records,
 * with each record containing page number, x-coordinate, y-coordinate,
 * h-coordinate, v-coordinate, H-coordinate, W-coordinate, and an indicator.
 * @throws Error if there is a parsing error.
 */
function parseToPDFList(result: string): SyncTeXRecordToPDFAll[] {
    const records: SyncTeXRecordToPDFAll[] = []
    let started = false
    let recordIndex = -1

    for (const line of result.split('\n')) {
        if (line.includes('SyncTeX result begin')) {
            started = true
            continue
        }

        if (line.includes('SyncTeX result end')) {
            break
        }

        if (!started) {
            continue
        }

        const pos = line.indexOf(':')
        if (pos < 0) {
            continue
        }

        const key = line.substring(0, pos)
        const value = line.substring(pos + 1).trim()

        if (key === 'Output') {
            recordIndex += 1
            const record: SyncTeXRecordToPDFAll = { page: 0, x: 0, y: 0, h: 0, v: 0, W: 0, H: 0, indicator: true }
            records[recordIndex] = record
        }

        if (key === 'Page' || key === 'h' || key === 'v' || key === 'W' || key === 'H' || key === 'x' || key === 'y') {
            const record = records[recordIndex]
            if (record) {
                if (key === 'Page') {
                    record['page'] = Number(value)
                } else {
                    record[key] = Number(value)
                }
            }
        }
    }

    if (recordIndex !== -1) {
        return records
    } else {
        throw(new Error('parse error when parsing the result of synctex forward.'))
    }
}

/**
 * Parse the result of SyncTeX backward to TeX.
 *
 * This function takes the result of SyncTeX backward to TeX as a string and
 * parses it to extract input file, line number, and column number.
 *
 * @param result - The result string of SyncTeX backward to TeX.
 * @returns A SyncTeXRecordToTeX object containing input file, line number, and
 * column number.
 * @throws Error if there is a parsing error.
 */
// function parseToTeX(result: string): SyncTeXRecordToTeX {
//     const record = Object.create(null) as { input?: string, line?: number, column?: number }
//     let started = false
//     for (const line of result.split('\n')) {
//         if (line.includes('SyncTeX result begin')) {
//             started = true
//             continue
//         }
//         if (line.includes('SyncTeX result end')) {
//             break
//         }
//         if (!started) {
//             continue
//         }
//         const pos = line.indexOf(':')
//         if (pos < 0) {
//             continue
//         }
//         const key = line.substring(0, pos).toLowerCase()
//         if (key !== 'input' && key !== 'line' && key !== 'column' ) {
//             continue
//         }
//         const value = line.substring(pos + 1)
//         if (key === 'line' || key === 'column') {
//             record[key] = Number(value)
//             continue
//         }
//         record[key] = value
//     }
//     if (record.input !== undefined && record.line !== undefined && record.column !== undefined) {
//         return { input: record.input, line: record.line, column: record.column }
//     } else {
//         throw(new Error('parse error when parsing the result of synctex backward.'))
//     }
// }

function getCurrentEditorCoordinates(): {line: number, column: number, inputFileUri: vscode.Uri} | undefined {
    if (!vscode.window.activeTextEditor) {
        logger.log('No active editor found.')
        return
    }

    const inputFileUri = vscode.window.activeTextEditor.document.uri
    if (!lw.file.hasTeXLangId(vscode.window.activeTextEditor.document.languageId)) {
        logger.log(`${inputFileUri} is not valid LaTeX.`)
        return
    }
    const position = vscode.window.activeTextEditor.selection.active
    if (!position) {
        logger.log(`No cursor position from ${position}`)
        return
    }

    let line = position.line + 1
    const column = position.character

    if (vscode.window.activeTextEditor.document.lineCount === line &&
        vscode.window.activeTextEditor.document.lineAt(line - 1).text === '') {
            line -= 1
    }

    return {line, column, inputFileUri}
}

async function synctexToPDFCombined(line: number, col: number, filePath: string, targetPdfFile: vscode.Uri, indicator: 'none' | 'circle' | 'rectangle'): Promise<SyncTeXRecordToPDF> {
    try {
        return await callSyncTeXToPDF(line, col, filePath, targetPdfFile, indicator)
    } catch {
        logger.log(`Compute with synctex.js from ${filePath} to ${targetPdfFile} on line ${line}.`)
        const record = await syncTeXToPDF(line, filePath, targetPdfFile)
        if (!record) {
            throw new Error('Failed to compute the SyncTeX record.')
        }
        return record
    }
}

/**
 * Execute forward SyncTeX with respect to the provided arguments.
 *
 * This function performs a forward SyncTeX operation based on the provided
 * arguments. If arguments are not provided, it uses the active text editor's
 * document and cursor position. The forward SyncTeX can be executed with a
 * specific PDF viewer, and the PDF file can be specified.
 *
 * @param pdfUri - The path of a PDF File compiled from the filePath of args.
 * If undefined, it is automatically detected.
 * @param args - The arguments of forward SyncTeX. If undefined, the document
 * and cursor position of activeTextEditor are used.
 * @param forcedViewer - Indicates a PDF viewer with which SyncTeX is executed
 * ('auto', 'tabOrBrowser', or 'external').
 */
function toPDF(pdfUri?: vscode.Uri, args?: {line: number, filePath: string}, forcedViewer: 'auto' | 'tabOrBrowser' | 'external' = 'auto') {
    let line: number
    let filePath: string
    let column = 0
    const active = vscode.window.activeTextEditor ?? lw.previousActive
    if (!active) {
        logger.log('No active LaTeX editor found or previous one recorded.')
        return
    }

    if (lw.root.file.path === undefined) {
        return
    }

    if (args === undefined) {
        const currentEditorCoordinates = getCurrentEditorCoordinates()
        if (currentEditorCoordinates === undefined) {
            return
        }
        line = currentEditorCoordinates.line
        column = currentEditorCoordinates.column
        filePath = currentEditorCoordinates.inputFileUri.fsPath
    } else {
        line = args.line
        filePath = args.filePath
    }

    const rootFile = lw.file.toUri(lw.root.file.path).fsPath
    const targetPdfFile = pdfUri ?? lw.file.toUri(lw.file.getPdfPath(lw.root.file.path))

    const configuration = vscode.workspace.getConfiguration('latex-workshop')
<<<<<<< HEAD
=======
    const rootFile = lw.root.file.path
    if (rootFile === undefined) {
        logger.log('No root file found.')
        return
    }
    const targetPdfFile = pdfUri ?? lw.file.toUri(lw.file.getPdfPath(rootFile))
    if (active.document.lineCount === line &&
        active.document.lineAt(line - 1).text === '') {
            line -= 1
    }
>>>>>>> d2a77b08
    if (forcedViewer === 'external' || (forcedViewer === 'auto' && configuration.get('view.pdf.viewer') === 'external') ) {
        syncTeXExternal(line, targetPdfFile, rootFile)
        return
    }

    void synctexToPDFCombined(line, column, filePath, targetPdfFile, configuration.get('synctex.indicator') as 'none' | 'circle' | 'rectangle').then(async (record) => {
        await lw.viewer.locate(targetPdfFile, record)
    }).catch(e =>
        logger.logError('Forward SyncTeX failed.', e)
    )
}

/**
 * Call SyncTeX to PDF for a specific line and character position. If SyncTeX
 * call failed, raise an exception.
 *
 * This function calls the SyncTeX binary to retrieve PDF information for a
 * given line and character position in a TeX file. It returns a promise
 * resolving to a SyncTeXRecordToPDF object.
 *
 * @param line - The line number in the TeX file.
 * @param col - The character position (column) in the line.
 * @param filePath - The path of the TeX file.
 * @param pdfUri - The path of the PDF file.
 * @param indicator - The type of the SyncTex indicator.
 * @returns A promise resolving to a SyncTeXRecordToPDF object or a
 * SyncTeXRecordToPDF[] object.
 */
function callSyncTeXToPDF(line: number, col: number, filePath: string, pdfUri: vscode.Uri, indicator: 'none' | 'circle' | 'rectangle'): Promise<SyncTeXRecordToPDF>
function callSyncTeXToPDF(line: number, col: number, filePath: string, pdfUri: vscode.Uri, indicator: 'none' | 'circle' | 'rectangle'): Promise<SyncTeXRecordToPDFAll[]>
function callSyncTeXToPDF(line: number, col: number, filePath: string, pdfUri: vscode.Uri, indicator: 'none' | 'circle' | 'rectangle'): Promise<SyncTeXRecordToPDF> | Promise<SyncTeXRecordToPDFAll[]> {
    const configuration = vscode.workspace.getConfiguration('latex-workshop')
    const docker = configuration.get('docker.enabled')

    const args = ['view', '-i'].concat([
        `${line}${indicator === 'rectangle' ? ':0' : `:${col + 1}`}:${docker ? path.basename(filePath) : filePath}`,
        '-o',
        docker ? path.basename(pdfUri.fsPath) : pdfUri.fsPath
    ])

    let command = configuration.get('synctex.path') as string
    if (docker) {
        if (process.platform === 'win32') {
            command = path.resolve(lw.extensionRoot, './scripts/synctex.bat')
        } else {
            command = path.resolve(lw.extensionRoot, './scripts/synctex')
            fs.chmodSync(command, 0o755)
        }
    }
    const logTag = docker ? 'Docker' : 'SyncTeX'
    logger.log(`Forward from ${filePath} to ${pdfUri.toString(true)} on line ${line}.`)
    const proc = cs.spawn(command, args, {cwd: path.dirname(pdfUri.fsPath)})
    proc.stdout.setEncoding('utf8')
    proc.stderr.setEncoding('utf8')

    let stdout = ''
    proc.stdout.on('data', newStdout => {
        stdout += newStdout
    })

    let stderr = ''
    proc.stderr.on('data', newStderr => {
        stderr += newStderr
    })

    return new Promise<SyncTeXRecordToPDF | SyncTeXRecordToPDFAll[]>( (resolve, reject) => {
        proc.on('error', err => {
            logger.logError(`(${logTag}) Forward SyncTeX failed, fallback to synctex.js.`, err, stderr)
            reject()
        })

        proc.on('exit', exitCode => {
            if (exitCode !== 0) {
                logger.logError(`(${logTag}) Forward SyncTeX failed, fallback to synctex.js.`, exitCode, stderr)
                reject()
            } else {
                const record = indicator === 'rectangle' ? parseToPDFList(stdout) : parseToPDF(stdout)
                if (!Array.isArray(record)) {
                    record.indicator = indicator !== 'none'
                }
                resolve(record)
            }
        })
    }) as Promise<SyncTeXRecordToPDF> | Promise<SyncTeXRecordToPDFAll[]>
}

/**
 * Execute forward SyncTeX based on the provided arguments and viewer
 * preference.
 *
 * This function is a wrapper for `toPDF`, specifically designed to be called
 * from reference commands. It adjusts the line number and invokes `toPDF` with
 * the specified viewer preference.
 *
 * @param args - The arguments of forward SyncTeX, including line number and
 * file path.
 */
function toPDFFromRef(args: {line: number, filePath: string}) {
    const configuration = vscode.workspace.getConfiguration('latex-workshop')
    const viewer = configuration.get('view.pdf.ref.viewer') as 'auto' | 'tabOrBrowser' | 'external'
    args.line += 1
    if (viewer) {
        toPDF(undefined, args, viewer)
    } else {
        toPDF(undefined, args)
    }
}

/**
 * Call SyncTeX to TeX for a specific page and coordinates.
 *
 * This function calls the SyncTeX binary to retrieve TeX information for a
 * given page and coordinates in a PDF. It returns a promise resolving to a
 * SyncTeXRecordToTeX object.
 *
 * @param page - The page number in the PDF.
 * @param x - The x-coordinate on the page.
 * @param y - The y-coordinate on the page.
 * @param pdfPath - The path of the PDF file.
 * @returns A promise resolving to a SyncTeXRecordToTeX object.
 */
// function callSyncTeXToTeX(page: number, x: number, y: number, pdfPath: string): Thenable<SyncTeXRecordToTeX> {
//     const configuration = vscode.workspace.getConfiguration('latex-workshop')

//     const docker = configuration.get('docker.enabled')
//     const args = ['edit', '-o', `${page}:${x}:${y}:${docker ? path.basename(pdfPath): pdfPath}`]

//     let command = configuration.get('synctex.path') as string
//     if (docker) {
//         logger.log('Use Docker to invoke the command.')
//         if (process.platform === 'win32') {
//             command = path.resolve(lw.extensionRoot, './scripts/synctex.bat')
//         } else {
//             command = path.resolve(lw.extensionRoot, './scripts/synctex')
//             fs.chmodSync(command, 0o755)
//         }
//     }

//     const logTag = docker ? 'Docker' : 'Legacy'
//     logger.log(`Backward from ${pdfPath} at x=${x}, y=${y} on page ${page}.`)

//     const proc = cs.spawn(command, args, {cwd: path.dirname(pdfPath)})
//     proc.stdout.setEncoding('utf8')
//     proc.stderr.setEncoding('utf8')

//     let stdout = ''
//     proc.stdout.on('data', newStdout => {
//         stdout += newStdout
//     })

//     let stderr = ''
//     proc.stderr.on('data', newStderr => {
//         stderr += newStderr
//     })


//     return new Promise( (resolve, reject) => {
//         proc.on('error', err => {
//             logger.logError(`(${logTag}) Backward SyncTeX failed.`, err, stderr)
//             reject()
//         })
//         proc.on('exit', exitCode => {
//             if (exitCode !== 0) {
//                 logger.logError(`(${logTag}) Backward SyncTeX failed.`, exitCode, stderr)
//                 reject()
//             } else {
//                 const record = parseToTeX(stdout)
//                 resolve(record)
//             }
//         })
//     })
// }

/**
 * Execute backward SyncTeX to locate TeX source.
 *
 * This function performs a backward SyncTeX operation to locate the TeX source
 * corresponding to a position in a PDF file. It opens the TeX source file and
 * scrolls to the specified position.
 *
 * @param data - ClientRequest data containing the type ('reverse_synctex') and
 * position information.
 * @param pdfUri - The path of the PDF file.
 */
async function toTeX(data: Extract<ClientRequest, {type: 'reverse_synctex'}>, pdfUri: vscode.Uri) {
    const record = await computeToTeX(data, pdfUri)
    if (record) {
        await openTeX(record.input, record.line, record.column, data.textBeforeSelection, data.textAfterSelection)
    }
}

async function computeToTeX(data: Extract<ClientRequest, {type: 'reverse_synctex'}>, pdfUri: vscode.Uri): Promise<SyncTeXRecordToTeX | undefined> {
    let record: SyncTeXRecordToTeX

    // We only use synctex.js for backward sync as the binary cannot handle CJK encodings #4239.
    //
    // const configuration = vscode.workspace.getConfiguration('latex-workshop')
    // const docker = configuration.get('docker.enabled')
    // try {
    //     record = await callSyncTeXToTeX(data.page, data.pos[0], data.pos[1], pdfUri)
    //     if (docker && process.platform === 'win32') {
    //         record.input = path.join(path.dirname(pdfUri), record.input.replace('/data/', ''))
    //     }
    // } catch {
    // }
    try {
        logger.log(`Backward from ${pdfUri.toString(true)} at x=${data.pos[0]}, y=${data.pos[1]} on page ${data.page}.`)
        const temp = await syncTeXToTeX(data.page, data.pos[0], data.pos[1], pdfUri)
        if (!temp) {
            return
        }
        record = temp
    } catch (e) {
        logger.logError('Backward SyncTeX failed.', e)
        return
    }
    record.input = record.input.replace(/(\r\n|\n|\r)/gm, '')

    // kpathsea/SyncTeX follow symlinks.
    // see http://tex.stackexchange.com/questions/25578/why-is-synctex-in-tl-2011-so-fussy-about-filenames.
    // We compare the return of symlink with the files list in the texFileTree and try to pickup the correct one.
    for (const ed of lw.cache.paths()) {
        try {
            if (isSameRealPath(record.input, ed)) {
                record.input = ed
                break
            }
        } catch(e) {
            logger.logError(`Backward SyncTeX failed on isSameRealPath() with ${record.input} and ${ed} .`, e)
        }
    }

    record.input = path.resolve(record.input)
    return record
}

async function openTeX(input: string, line: number, column: number, textBeforeSelection: string, textAfterSelection: string) {
    const filePath = path.resolve(input)
    const uri = lw.file.toUri(input)
    try {
        await vscode.workspace.fs.stat(uri)
    } catch (_e) {
        logger.log(`Backward SyncTeX failed on non-existent ${filePath} .`)
        return
    }
    logger.log(`Backward SyncTeX to ${filePath} .`)
    try {
        const doc = await vscode.workspace.openTextDocument(uri)
        let row = line - 1
        let col = column < 0 ? 0 : column
        // columns are typically not supplied by SyncTex, this could change in the future for some engines though
        if (col === 0) {
            [row, col] = getRowAndColumn(doc, row, textBeforeSelection, textAfterSelection)
        }
        const pos = new vscode.Position(row, col)

        const tab = findTab(doc)
        const viewColumn = tab?.group.viewColumn ?? getViewColumnOfVisibleTextEditor() ?? vscode.ViewColumn.Beside
        const editor = await vscode.window.showTextDocument(doc, viewColumn)
        editor.selection = new vscode.Selection(pos, pos)
        await vscode.commands.executeCommand('revealLine', {lineNumber: row, at: 'center'})
        animateToNotify(editor, pos)
    } catch(e: unknown) {
        logger.logError('Backward SyncTeX failed.', e)
    }
}

/**
 * Find the first tab containing the specified document.
 *
 * This function searches for the first tab containing the specified document
 * URI. If the document is not found in active tabs, it returns undefined.
 *
 * @param doc - The TextDocument for which to find the tab.
 * @returns The first tab containing the document or undefined if not found.
 */
function findTab(doc: vscode.TextDocument): vscode.Tab | undefined {
    let notActive: vscode.Tab[] = []
    const docUriString = doc.uri.toString()
    for (const tabGroup of vscode.window.tabGroups.all) {
        for (const tab of tabGroup.tabs) {
            const tabInput = tab.input
            if (tabInput instanceof vscode.TabInputText) {
                if (docUriString === tabInput.uri.toString()) {
                    if (tab.isActive) {
                        return tab
                    } else {
                        notActive.push(tab)
                    }
                }
            }
        }
    }
    notActive = notActive.sort((a, b) => Math.max(a.group.viewColumn, 0) - Math.max(b.group.viewColumn, 0) )
    return notActive[0] || undefined
}

/**
 * Get the view column of the first visible text editor.
 *
 * This function returns the view column of the first visible text editor if
 * any. If no visible text editors are found, it returns undefined.
 *
 * @returns The view column of the first visible text editor or undefined.
 */
function getViewColumnOfVisibleTextEditor(): vscode.ViewColumn | undefined {
    const viewColumnArray = vscode.window.visibleTextEditors
                            .map((editor) => editor.viewColumn)
                            .filter((column): column is vscode.ViewColumn => column !== undefined)
                            .sort()
    return viewColumnArray[0]
}

/**
 * Get the row and column based on surrounding text.
 *
 * This function calculates the row and column based on the surrounding text in
 * the specified document, considering the text before and after the selection.
 *
 * @param doc - The TextDocument in which to search for the position.
 * @param row - The initial row for the search.
 * @param textBeforeSelectionFull - The full text before the selection.
 * @param textAfterSelectionFull - The full text after the selection.
 * @returns An array containing the row and column.
 */
function getRowAndColumn(doc: vscode.TextDocument, row: number, textBeforeSelectionFull: string, textAfterSelectionFull: string) {
    let tempCol = getColumnBySurroundingText(doc.lineAt(row).text, textBeforeSelectionFull, textAfterSelectionFull)
    if (tempCol !== null) {
        return [row, tempCol]
    }

    if (row - 1 >= 0) {
        tempCol = getColumnBySurroundingText(doc.lineAt(row - 1).text, textBeforeSelectionFull, textAfterSelectionFull)
        if (tempCol !== null) {
            return [row - 1, tempCol]
        }
    }

    if (row + 1 < doc.lineCount) {
        tempCol = getColumnBySurroundingText(doc.lineAt(row + 1).text, textBeforeSelectionFull, textAfterSelectionFull)
        if (tempCol !== null) {
            return [row + 1, tempCol]
        }
    }

    return [row, 0]
}

/**
 * Get the column based on surrounding text.
 *
 * This function calculates the column based on the surrounding text in the
 * specified line, considering the text before and after the selection.
 *
 * @param line - The line of text in which to search for the column.
 * @param textBeforeSelectionFull - The full text before the selection.
 * @param textAfterSelectionFull - The full text after the selection.
 * @returns The calculated column.
 */
function getColumnBySurroundingText(line: string, textBeforeSelectionFull: string, textAfterSelectionFull: string) {
    let previousColumnMatches = Object.create(null) as { [k: string]: number }

    for (let length = 5; length <= Math.max(textBeforeSelectionFull.length, textAfterSelectionFull.length); length++) {
        const columns: number[] = []
        const textBeforeSelection = textBeforeSelectionFull.substring(textBeforeSelectionFull.length - length, textBeforeSelectionFull.length)
        const textAfterSelection = textAfterSelectionFull.substring(0, length)

        // Get all indexes for the before and after text
        if (textBeforeSelection !== '') {
            columns.push(...indexes(line, textBeforeSelection).map(index => index + textBeforeSelection.length))
        }
        if (textAfterSelection !== '') {
            columns.push(...indexes(line, textAfterSelection))
        }

        // Get number or occurrences for each column
        const columnMatches = Object.create(null) as { [k: string]: number }
        columns.forEach(column => columnMatches[column] = (columnMatches[column] || 0) + 1)
        const values = Object.values(columnMatches).sort()

        // At least two matches with equal fit
        if (values.length > 1 && values[0] === values[1]) {
            previousColumnMatches = columnMatches
            continue
        }
        // Only one match or one best match
        if (values.length >= 1) {
            return parseInt(Object.keys(columnMatches).reduce((a, b) => columnMatches[a] > columnMatches[b] ? a : b))
        }
        // No match in current iteration, return first best match from previous run or 0
        if (Object.keys(previousColumnMatches).length > 0) {
            return parseInt(Object.keys(previousColumnMatches).reduce((a, b) => previousColumnMatches[a] > previousColumnMatches[b] ? a : b))
        } else {
            return null
        }
    }
    // Should never be reached
    return null
}

/**
 * Find all indexes of a substring in a source string.
 *
 * This function returns an array containing all indexes of the specified
 * substring in the source string.
 *
 * @param source - The source string in which to find the indexes.
 * @param find - The substring to search for.
 * @returns An array of indexes.
 */
function indexes(source: string, find: string) {
    const result: number[] = []
    for (let i = 0; i < source.length; ++i) {
        if (source.substring(i, i + find.length) === find) {
            result.push(i)
        }
    }
    return result
}

/**
 * Animate to notify the user about a specific position.
 *
 * This function animates to notify the user about a specific position by
 * highlighting the line. It creates a temporary decoration with a border around
 * the line and disposes it after 500 milliseconds.
 *
 * @param editor - The TextEditor in which to animate.
 * @param position - The Position to animate.
 */
function animateToNotify(editor: vscode.TextEditor, position: vscode.Position) {
    const decoConfig = {
        borderWidth: '1px',
        borderStyle: 'solid',
        light: {
            borderColor: 'red'
        },
        dark: {
            borderColor: 'white'
        }
    }
    const range = new vscode.Range(position.line, 0, position.line, 65535)
    const deco = vscode.window.createTextEditorDecorationType(decoConfig)
    editor.setDecorations(deco, [range])
    setTimeout(() => { deco.dispose() }, 500)
}

/**
 * Execute external SyncTeX with a specified PDF viewer.
 *
 * This function executes an external SyncTeX operation using a specified PDF
 * viewer. It constructs the command and arguments based on user configuration.
 *
 * @param line - The line number in the PDF.
 * @param pdfUri - The path of the PDF file.
 * @param rootFile - The path of the root TeX file.
 */
function syncTeXExternal(line: number, pdfUri: vscode.Uri, rootFile: string) {
    if (!vscode.window.activeTextEditor) {
        return
    }
    const texFile = vscode.window.activeTextEditor.document.uri.fsPath
    const configuration = vscode.workspace.getConfiguration('latex-workshop')
    const command = configuration.get('view.pdf.external.synctex.command') as string
    let args = configuration.get('view.pdf.external.synctex.args') as string[]
    if (command === '') {
        logger.log('The external SyncTeX command is empty.')
        return
    }
    if (args) {
        args = args.map(arg => {
            return replaceArgumentPlaceholders(rootFile, lw.file.tmpDirPath)(arg)
                    .replace(/%PDF%/g, pdfUri.fsPath)
                    .replace(/%LINE%/g, line.toString())
                    .replace(/%TEX%/g, texFile)
        })
    }
    logger.logCommand(`Opening external viewer for SyncTeX from ${pdfUri.toString(true)} .`, command, args)
    const proc = cs.spawn(command, args)
    let stdout = ''
    proc.stdout.on('data', newStdout => {
        stdout += newStdout
    })
    let stderr = ''
    proc.stderr.on('data', newStderr => {
        stderr += newStderr
    })
    const cb = () => {
        void logger.log(`STDOUT: ${stdout}`)
        void logger.log(`STDERR: ${stderr}`)
    }
    proc.on('error', cb)
    proc.on('exit', cb)
}<|MERGE_RESOLUTION|>--- conflicted
+++ resolved
@@ -263,12 +263,7 @@
         filePath = args.filePath
     }
 
-    const rootFile = lw.file.toUri(lw.root.file.path).fsPath
-    const targetPdfFile = pdfUri ?? lw.file.toUri(lw.file.getPdfPath(lw.root.file.path))
-
     const configuration = vscode.workspace.getConfiguration('latex-workshop')
-<<<<<<< HEAD
-=======
     const rootFile = lw.root.file.path
     if (rootFile === undefined) {
         logger.log('No root file found.')
@@ -279,7 +274,6 @@
         active.document.lineAt(line - 1).text === '') {
             line -= 1
     }
->>>>>>> d2a77b08
     if (forcedViewer === 'external' || (forcedViewer === 'auto' && configuration.get('view.pdf.viewer') === 'external') ) {
         syncTeXExternal(line, targetPdfFile, rootFile)
         return
