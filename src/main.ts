--- conflicted
+++ resolved
@@ -30,11 +30,8 @@
 import { Paster } from './components/paster';
 import { TikzCodeLense } from './providers/tikzcodelense'
 import { TikzPictureView } from './components/tikzpictureview'
-<<<<<<< HEAD
+import { SnippetPanel } from './components/snippetpanel';
 import { CompletionWatcher } from './components/completionWatcher';
-=======
-import { SnippetPanel } from './components/snippetpanel';
->>>>>>> 06d950bc
 
 function renameValue(config: string, oldValue: string, newValue: string) {
     const configuration = vscode.workspace.getConfiguration('latex-workshop')
@@ -405,11 +402,8 @@
     structureViewer: StructureTreeView
     paster: Paster
     tikzPictureView: TikzPictureView
-<<<<<<< HEAD
+    snippetPanel: SnippetPanel
     completionWatcher: CompletionWatcher
-=======
-    snippetPanel: SnippetPanel
->>>>>>> 06d950bc
 
     constructor() {
         this.extensionRoot = path.resolve(`${__dirname}/../../`)
@@ -433,13 +427,9 @@
         this.structureViewer = new StructureTreeView(this)
         this.paster = new Paster(this)
         this.tikzPictureView = new TikzPictureView(this)
-<<<<<<< HEAD
+        this.snippetPanel = new SnippetPanel(this)
         this.completionWatcher = new CompletionWatcher(this)
-
-=======
-        this.snippetPanel = new SnippetPanel(this)
       
->>>>>>> 06d950bc
         this.logger.addLogMessage(`LaTeX Workshop initialized.`)
     }
 }