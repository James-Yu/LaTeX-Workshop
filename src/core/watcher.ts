--- conflicted
+++ resolved
@@ -140,11 +140,7 @@
     private async initiatePolling(uri: vscode.Uri): Promise<void> {
         const uriString = uri.toString(true)
         const firstChangeTime = Date.now()
-<<<<<<< HEAD
-        const size = (await lw.external.stat(lw.file.toUri(filePath))).size
-=======
         const size = (await lw.external.stat(uri)).size
->>>>>>> 1195919a
 
         this.polling[uriString] = { size, time: firstChangeTime }
 
@@ -176,11 +172,7 @@
             return
         }
 
-<<<<<<< HEAD
-        const currentSize = (await lw.external.stat(lw.file.toUri(filePath))).size
-=======
         const currentSize = (await lw.external.stat(uri)).size
->>>>>>> 1195919a
 
         if (currentSize !== this.polling[uriString].size) {
             this.polling[uriString].size = currentSize
