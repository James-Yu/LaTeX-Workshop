--- conflicted
+++ resolved
@@ -174,11 +174,7 @@
                 provider = this.input
                 break
             case 'glossary':
-<<<<<<< HEAD
-                reg = /\\(gls|acr(?:full|long|short))(?:pl)?{([^}]*)$/i
-=======
-                reg = /\\([Gg]ls|[Aa]cr(?:full|long|short))(?:pl)?(?:\[[^[\]]*\])?{([^}]*)$/
->>>>>>> 48939940
+                reg = /\\(gls|acr(?:full|long|short))(?:pl)?(?:\[[^[\]]*\])?{([^}]*)$/i
                 provider = this.glossary
                 break
             default:
