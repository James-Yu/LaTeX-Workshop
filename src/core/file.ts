import * as vscode from 'vscode'
import * as os from 'os'
import * as path from 'path'
import * as tmp from 'tmp'
import * as utils from '../utils/utils'
import { lw } from '../lw'

const logger = lw.log('File')

let extraTeXExts: string[]
export const file = {
    tmpDirPath: '',
    getOutDir,
    getLangId,
    getJobname,
    getBibPath,
    getPdfPath,
    getFlsPath,
    hasBinaryExt,
    hasTeXExt,
    hasTeXLangId,
    hasBibLangId,
    hasDtxLangId,
    setTeXDirs,
    exists,
    read,
    kpsewhich,
<<<<<<< HEAD
    getUriScheme,
    isUriScheme,
=======
>>>>>>> d2a77b08
    toUri
}

initialize()
export function initialize() {
    file.tmpDirPath = createTmpDir()
}

setExtraTeXExts()
lw.onConfigChange('latex.extraExts', setExtraTeXExts)
function setExtraTeXExts() {
    extraTeXExts = vscode.workspace.getConfiguration('latex-workshop').get('latex.extraExts', []) as string[]
}

/**
 * Creates a temporary directory and returns its path as a string.
 *
 * This function utilizes the `tmp` library to create a temporary directory. The
 * `unsafeCleanup` option is enabled, ensuring that the directory and its
 * contents are removed even if there are open file handles. The function then
 * normalizes the directory path by replacing the system-specific path
 * separators with forward slashes, making it compatible across different
 * operating systems. In the event of an error, it captures the exception,
 * handles it using a custom error handler `handleTmpDirError`, and then
 * rethrows the error to be handled by the calling function.
 *
 * @returns {string} The normalized path of the created temporary directory.
 * @throws Will throw an error if the temporary directory creation fails.
 */
function createTmpDir(): string {
    try {
        return tmp.dirSync({ unsafeCleanup: true }).name.split(path.sep).join('/')
    } catch (error) {
        if (error instanceof Error) {
            handleTmpDirError(error)
        }
        throw error
    }
}

/**
 * Handles errors related to the temporary directory.
 *
 * This function is responsible for dealing with errors that occur in the
 * process of creating or accessing the temporary directory used for building
 * TeX files. It checks if the temporary directory path contains single or
 * double quotes, which are not allowed. If such quotes are present, it logs an
 * error message and displays it to the user. Otherwise, it logs a generic error
 * message suggesting to check environment variables related to the temporary
 * directory paths.
 *
 * @param {Error} error - The error object encountered during the operation.
 */
function handleTmpDirError(error: Error) {
    if (/['"]/.exec(os.tmpdir())) {
        const msg = `The path of tmpdir cannot include single quotes and double quotes: ${os.tmpdir()}`
        void vscode.window.showErrorMessage(msg)
        logger.log(msg)
    } else {
        void vscode.window.showErrorMessage(`Error during making tmpdir to build TeX files: ${error.message}. Please check the environment variables, TEMP, TMP, and TMPDIR on your system.`)
        logger.log(`TEMP, TMP, and TMPDIR: ${JSON.stringify([process.env.TEMP, process.env.TMP, process.env.TMPDIR])}`)
    }
}

/**
 * Checks if the given file extension is associated with TeX-related extensions.
 *
 * This function verifies whether a provided file extension string matches any
 * of the TeX-related extensions defined in several constant arrays. It
 * consolidates these arrays into a single collection and checks if the given
 * extension exists within this collection. The arrays include TeX extensions
 * (including those defined by the user ), R Sweave extensions, Julia Weave extensions,
 * and Python Weave extensions.
 *
 * @param {string} extname - The file extension to be checked including the dot
 * (e.g., '.tex').
 * @returns {boolean} - Returns true if the extension is one of the TeX-related
 * extensions; otherwise, false.
 */
function hasTeXExt(extname: string): boolean {
    return [
        ...extraTeXExts,
        ...lw.constant.TEX_EXT,
        ...lw.constant.RSWEAVE_EXT,
        ...lw.constant.JLWEAVE_EXT,
        ...lw.constant.PWEAVE_EXT
    ].includes(extname)
}

/**
 * Determines if the provided file extension is not one of the TeX source
 * extensions.
 *
 * This function evaluates the given file extension and checks it against a
 * predefined list of TeX source extensions such as `.tex`, `.ltx`, `.sty`,
 * `.cls`, `.fd`, `.aux`, `.bbl`, `.blg`, `.brf`, `.log`, `.out`, and R Sweave
 * extensions, Julia Weave extensions, Python Weave extensions and user defined
 * tex extensions. It returns `true` if the extension is not found in this list,
 * and `false` otherwise. This is useful for filtering out non-TeX files from a
 * collection of files.
 *
 * @param {string} extname - The file extension to be checked including the dot
 * (e.g., '.tex').
 * @returns {boolean} - Returns `true` if the extension is not one of the TeX
 * source extensions, `false` if it is.
 */
function hasBinaryExt(extname: string): boolean {
    return ![
        ...extraTeXExts,
        ...lw.constant.TEX_EXT,
        ...lw.constant.TEX_NOCACHE_EXT,
        ...lw.constant.RSWEAVE_EXT,
        ...lw.constant.JLWEAVE_EXT,
        ...lw.constant.PWEAVE_EXT
    ].includes(extname)
}

/**
 * Determines if the given language ID corresponds to a TeX-related language.
 *
 * This function checks if the provided `langId` matches any of the known
 * TeX-related language identifiers. These identifiers include 'tex', 'latex',
 * 'latex-expl3', 'doctex', 'pweave', 'jlweave', and 'rsweave'.
 *
 * @param {string} langId - The language identifier to check.
 * @returns {boolean} Returns `true` if `langId` is one of the TeX-related
 * language identifiers, otherwise `false`.
 */
function hasTeXLangId(langId: string): boolean {
    return ['tex', 'latex', 'latex-expl3', 'doctex', 'pweave', 'jlweave', 'rsweave'].includes(langId)
}

/**
 * Returns `true` if the language id is 'bibtex'.
 *
 * @param {string} langId - The language identifier.
 * @returns {boolean} - Indicates whether the language is BibTeX.
 */
function hasBibLangId(langId: string): boolean {
    return langId === 'bibtex'
}

/**
 * Returns `true` if the language id is 'doctex'.
 *
 * @param {string} langId - The language identifier.
 * @returns {boolean} - Indicates whether the language is Doctex.
 */
function hasDtxLangId(langId: string): boolean {
    return langId === 'doctex'
}

/**
 * An object that stores the output and auxiliary directories for TeX files.
 *
 * The `texDirs` object is a dictionary where each key is a string representing
 * the path to a TeX file, and the value is an object containing optional paths
 * for the output directory (`out`) and auxiliary directory (`aux`). This
 * structure allows for easy management and retrieval of directory paths
 * associated with each TeX file. This is particularly useful in scenarios where
 * multiple TeX files are being compiled, and each needs to have specific
 * directories for its output and auxiliary files.
 *
 * @type {Object.<string, {out?: string, aux?: string}>}
 */
const texDirs: { [tex: string]: { out?: string, aux?: string } } = {}
/**
 * Sets the output and auxiliary files directory for a root TeX file.
 *
 * This function takes the path to a root TeX file and optional paths for the
 * output and auxiliary directories. If the provided TeX file path does not end
 * with the '.tex' extension, the function appends it. It then stores the output
 * and auxiliary directory paths in a global `texDirs` object, using the TeX
 * file path as the key.
 *
 * The function ensures that each TeX file has an associated output and
 * auxiliary directory, which can be useful for tracing the various files
 * generated during the TeX compilation process.
 *
 * @param {string} tex - The path to a root TeX file. If it doesn't end with
 * '.tex', the extension is appended.
 * @param {string} [out] - The corresponding output directory path. Optional.
 * @param {string} [aux] - The corresponding auxiliary directory path. Optional.
 */
function setTeXDirs(tex: string, out?: string, aux?: string) {
    if (!tex.endsWith('.tex')) {
        tex += '.tex'
    }
    texDirs[tex] = { out, aux }
}

/**
 * Determines the output directory for a given LaTeX file path.
 *
 * This function calculates the output directory where LaTeX compilation
 * artifacts will be stored. If a specific LaTeX file path is provided, the
 * function uses it to determine the output directory. Otherwise, it defaults to
 * using the root file path. The function handles various scenarios, such as
 * undefined paths and placeholder replacements, ensuring the output directory
 * is appropriately formatted and normalized.
 *
 * The process begins by checking if the provided LaTeX file path (`texPath`) is
 * defined; if not, it defaults to the root file path of the LaTeX workshop. If
 * both are undefined, it returns the current directory (`./`). The function
 * retrieves the configuration for the LaTeX workshop and extracts the output
 * directory setting. If the setting is not specified, it defaults to the
 * current directory (`./`). It then replaces placeholders within the output
 * directory path with appropriate values using a utility function.
 *
 * The function further checks if the output directory is specified as `%DIR%`
 * or `%DIR_W32%` and attempts to retrieve a custom output directory from a
 * cached directory mapping. If none is found, it normalizes and formats the
 * output directory path, ensuring it uses forward slashes and trims any
 * trailing slashes.
 *
 * @param {string} [texPath] - The path to the LaTeX file. If not provided, the
 * root file path is used.
 * @returns {string} The resolved output directory path.
 */
function getOutDir(texPath?: string): string {
    texPath = texPath ?? lw.root.file.path
    // rootFile is also undefined
    if (texPath === undefined) {
        return './'
    }

    const configuration = vscode.workspace.getConfiguration('latex-workshop', lw.file.toUri(texPath))
    const outDir = configuration.get('latex.outDir') as string || './'
    const out = utils.replaceArgumentPlaceholders(texPath, file.tmpDirPath)(outDir)
    let result = undefined
    if (outDir === '%DIR%' || outDir === '%DIR_W32%') {
        result = texDirs[texPath]?.out
    }
    result = result ?? path.normalize(out).replaceAll(path.sep, '/')
    if (result !== './' && result.endsWith('/')) {
        result = result.slice(0, -1)
    }
    return result
}

/**
 * Returns the language identifier based on the file extension.
 *
 * This function takes a filename as an input and examines its extension to
 * determine the appropriate language identifier string. If the extension does
 * not match any of the predefined types, the function returns undefined.
 *
 * @param {string} filename - The name of the file.
 * @returns {string | undefined} - The language identifier.
 */
function getLangId(filename: string): string | undefined {
    const ext = path.extname(filename).toLocaleLowerCase()
    if (ext === '.tex' || extraTeXExts.includes(ext)) {
        return 'latex'
    } else if (lw.constant.PWEAVE_EXT.includes(ext)) {
        return 'pweave'
    } else if (lw.constant.JLWEAVE_EXT.includes(ext)) {
        return 'jlweave'
    } else if (lw.constant.RSWEAVE_EXT.includes(ext)) {
        return 'rsweave'
    } else if (ext === '.dtx') {
        return 'doctex'
    } else {
        return
    }
}

/**
 * Retrieves the job name for a LaTeX file based on the provided file path.
 *
 * If a job name is found in the configuration 'latex.jobname', it is returned;
 * otherwise, the function derives the job name from the base name of the
 * provided file path (excluding the directory and file extension).
 *
 * @param {string} texPath - The file path of the LaTeX document.
 * @returns {string} - The job name for the LaTeX document, either from the
 * configuration or derived from the file name.
 */
function getJobname(texPath: string): string {
    const jobname = vscode.workspace.getConfiguration('latex-workshop', lw.file.toUri(texPath)).get('latex.jobname') as string
    return jobname || path.parse(texPath).name
}

/**
 * Constructs the absolute path to the PDF file corresponding to a given TeX
 * file.
 *
 * This function takes the path to a TeX file and generates the path to the
 * resulting PDF file. It first determines the directory of the TeX file and
 * combines it with the output directory, which is retrieved using the
 * `getOutDir` function. Finally, it appends the base name of the job (derived
 * from the TeX file) with a `.pdf` extension.
 *
 * @param {string} texPath - The path to the TeX file.
 * @returns {string} - The absolute path to the corresponding PDF file.
 */
function getPdfPath(texPath: string): string {
    return path.resolve(path.dirname(texPath), getOutDir(texPath), path.basename(`${getJobname(texPath)}.pdf`))
}

/**
 * Retrieves the .fls file path associated with a given .tex file.
 *
 * This function determines the file system path to the .fls file generated
 * during the compilation of a LaTeX document. It starts by identifying the root
 * directory and output directory of the provided .tex file. Using the job name
 * derived from the .tex file, it constructs the expected .fls file name. The
 * function first checks if this .fls file exists in the output directory; if
 * found, it returns this path. If not found, it then checks an auxiliary
 * directory (if specified) for the .fls file and returns the path if it exists.
 * If the .fls file is not found in either location, the function returns
 * `undefined`.
 *
 * @param {string} texPath - The file path to the .tex file for which the .fls
 * file path is to be determined.
 * @returns {Promise<string | undefined>} - The path to the .fls file if it exists, or
 * `undefined` if it does not.
 */
async function getFlsPath(texPath: string): Promise<string | undefined> {
    const rootDir = path.dirname(texPath)
    const outDir = getOutDir(texPath)
    const fileName = path.parse(getJobname(texPath)).name + '.fls'
    let flsFile = path.resolve(rootDir, path.join(outDir, fileName))
    if (await exists(flsFile)) {
        return flsFile
    }
    flsFile = path.resolve(rootDir, texDirs[texPath]?.aux ?? '', fileName)
    return await exists(flsFile) ? flsFile : undefined
}

/**
 * A cache object for storing resolved paths of LaTeX targets.
 *
 * This object stores the results of `kpsewhich` command executions, where each
 * key is a query string constructed from the target and its format, and the
 * corresponding value is the resolved path to the target. The cache helps in
 * avoiding redundant executions of the `kpsewhich` command by returning
 * previously computed results quickly.
 */
const kpsecache: { [query: string]: string } = {}
/**
 * Resolves the path to a given LaTeX target using the `kpsewhich` command.
 *
 * This function uses `kpsewhich` to find the path to a specified LaTeX target,
 * such as a .bib file. It first constructs the query string based on the target
 * and whether it is a bibliography file. If the result for this query is
 * already cached, it returns the cached value immediately. Otherwise, it
 * constructs the `kpsewhich` command and attempts to run it. If the command
 * executes successfully and returns a valid path, it caches this result and
 * returns the path. If the command fails or returns an error code, it logs the
 * error and returns `undefined`.
 *
 * @param {string} target - The LaTeX target to resolve, such as a file name.
 * @param {boolean} [isBib=false] - Indicates whether the target is a
 * bibliography file, default is false.
 * @returns {string | undefined} The resolved path to the target, or `undefined`
 * if resolution fails.
 */
function kpsewhich(target: string, isBib: boolean = false): string | undefined {
    const query = (isBib ? '-format=.bib ' : '') + target
    if (kpsecache[query]) {
        logger.log(`kpsewhich cache hit on ${query}: ${kpsecache[query]} .`)
        return kpsecache[query]
    }
    const command = vscode.workspace.getConfiguration('latex-workshop').get('kpsewhich.path') as string
    logger.log(`Calling ${command} to resolve ${query} .`)

    try {
        const args = isBib ? ['-format=.bib', target] : [target]
        const cwd = lw.root.dir.path || vscode.workspace.workspaceFolders?.[0].uri.path
        const kpsewhichReturn = lw.external.sync(command, args, { cwd })
        if (kpsewhichReturn.status === 0) {
            let output = kpsewhichReturn.stdout.toString().replace(/\r?\n/, '')
            logger.log(`kpsewhich returned with '${output}'.`)
            if (output !== '') {
                if (!path.isAbsolute(output) && cwd) {
                    output = path.resolve(cwd, output)
                    logger.log(`kpsewhich resolved to '${output}'.`)
                }
                kpsecache[query] = output
            }
            return output
        }
        logger.log(`kpsewhich returned with non-zero code ${kpsewhichReturn.status}.`)
        return undefined
    } catch (e) {
        logger.logError(`Calling ${command} on ${query} failed.`, e)
        return undefined
    }
}

/**
 * Resolves the file paths for a given bibliography file based on the base
 * directory and configuration settings.
 *
 * This function first retrieves the configuration 'latex.bibDirs' to obtain
 * directories specified for bibliography files. It combines these directories
 * with the provided base directory to form a list of directories to search for
 * the bibliography file. Additionally, if the root directory of the LaTeX
 * project is available, it is prepended to the search list. Depending on
 * whether the bibliography file name includes wildcards, the function either
 * resolves it using a file glob or directly searches for the file. If the file
 * cannot be resolved, the function optionally attempts to locate it using the
 * `kpsewhich` tool if enabled in the configuration 'kpsewhich.bibtex.enabled'.
 * Finally, the resolved bibliography file path(s) are returned.
 *
 * @param {string} bib - The name of the bibliography file to resolve.
 * @param {string} baseDir - The base directory to start the search from.
 * @returns {string[]} An array containing the resolved file path(s) for the
 * bibliography file, or an empty array if the file could not be resolved.
 */
async function getBibPath(bib: string, baseDir: string): Promise<string[]> {
    const configuration = vscode.workspace.getConfiguration('latex-workshop')
    const bibDirs = configuration.get('latex.bibDirs') as string[]
    let searchDirs: string[] = [baseDir, ...bibDirs]
    // chapterbib requires to load the .bib file in every chapter using
    // the path relative to the rootDir
    if (lw.root.dir.path) {
        searchDirs = [lw.root.dir.path, ...searchDirs]
    }
    const bibPath = bib.includes('*') ? utils.resolveFileGlob(searchDirs, bib, '.bib') : await utils.resolveFile(searchDirs, bib, '.bib')

    if (bibPath === undefined || bibPath.length === 0) {
        if (configuration.get('kpsewhich.bibtex.enabled')) {
            const kpsePath = kpsewhich(bib, true)
            return kpsePath ? [kpsePath] : []
        } else {
            logger.log(`Cannot resolve bib path: ${bib} .`)
            return []
        }
    }

    if (os.platform() === 'win32') {
        // Normalize drive letters on Windows.
        return [bibPath].flat().map(p => p.replace(/^([a-zA-Z]):/, (_, p1: string) => p1.toLowerCase() + ':'))
    } else {
        return [bibPath].flat()
    }
}

/**
 * Reads the content of a file at the specified file path.
 *
 * This function attempts to read the contents of a file located at the given
 * file path using the VS Code workspace file system API. If the file read
 * operation is successful, the function returns the file content as a string.
 * In the event of an error during the read operation, the function handles the
 * error based on the `raise` parameter.
 *
 * If the `raise` parameter is set to `false` (the default), the function will
 * catch the error and return `undefined`, allowing the calling code to handle
 * the absence of the file content gracefully. If `raise` is set to `true`, the
 * function will rethrow the caught error, making the calling code responsible
 * for handling the exception.
 *
 * @param {string | vscode.Uri} filePath - The path / Uri to the file to be
 * read.
 * @param {boolean} [raise=false] - A flag indicating whether to rethrow an
 * error if the file read operation fails.
 * @returns {Promise<string | undefined>} - A promise that resolves to the file
 * content as a string, or `undefined` if the file read operation fails and
 * `raise` is `false`.
 * @throws Will throw an error if the file read operation fails and `raise` is
 * `true`.
 */
async function read(fileUri: vscode.Uri, raise?: boolean): Promise<string | undefined>
async function read(filePath: string, raise?: boolean): Promise<string | undefined>
async function read(filePathOrUri: string | vscode.Uri, raise?: boolean): Promise<string | undefined> {
    try {
        if (filePathOrUri instanceof vscode.Uri) {
            return (await vscode.workspace.fs.readFile(filePathOrUri)).toString()
        } else {
            return (await vscode.workspace.fs.readFile(lw.file.toUri(filePathOrUri))).toString()
        }
    } catch (err) {
        if (raise === undefined || raise === false) {
            return undefined
        }
        throw err
    }
}

/**
 * Checks if a file or directory exists at the given URI or path.
 *
 * This function accepts a URI object or a string representing a file path. If
 * the input is a string, it is converted to a file URI using
<<<<<<< HEAD
 * `lw.file.fileUriFromPath()`. The function then attempts to retrieve the status of the
=======
 * `lw.file.toUri()`. The function then attempts to retrieve the status of the
>>>>>>> d2a77b08
 * file or directory at the given URI using `stat()` of VS Code workspace file
 * system API. If the status retrieval is successful, the function returns the
 * file stat, which can also be used to indicate that the file or directory
 * exists. If an error occurs (e.g., the file or directory does not exist), the
 * function catches the error and returns `false`.
 *
 * @param {vscode.Uri | string} uri - The URI or file path to check for
 * existence.
 * @returns {Promise<boolean>} - A promise that resolves to `true` if the file
 * or directory exists, and `false` otherwise.
 */
async function exists(uri: vscode.Uri | string): Promise<vscode.FileStat | false> {
<<<<<<< HEAD
    if (typeof (uri) === 'string') {
=======
    if (typeof(uri) === 'string') {
>>>>>>> d2a77b08
        uri = lw.file.toUri(uri)
    }
    try {
        return await lw.external.stat(uri)
    } catch {
        return false
    }
}

/**
<<<<<<< HEAD
* Returns the scheme of the URI based on the file path.
*
* This function determines the URI scheme based on the file path provided. It
* checks if the file path starts with any of the workspace folder paths and
* returns the scheme associated with the workspace folder. If the file path
* does not match any workspace folder, it returns the default scheme based on
* whether the user is a guest in a Live Share session.
*
* @param {string} filePath - The file path for which to determine the URI scheme.
* @returns {string} - The URI scheme associated with the file path.
*/
function getUriScheme(filePath?: string): string {
    const scheme =
        vscode.workspace.workspaceFolders?.filter(folder => filePath?.startsWith(folder.uri.path))[0]?.uri.scheme
    return scheme ?? (lw.extra.liveshare.isGuest() ? 'vsls' : 'file')
}

function isUriScheme(fileUri: vscode.Uri): boolean {
    return ['file', 'vsls'].includes(fileUri.scheme)
}

function toUri(filePath: string): vscode.Uri {
    const scheme = getUriScheme(filePath)
    // LiveShare guest sessions use the native path API, even though vsls uses POSIX paths
    // this is a workaround that removes the drive letter from the path
    if (scheme === 'vsls' && lw.extra.liveshare.isGuest() && os.platform() === 'win32') {
        filePath = filePath.replace(/^\w:\\/, '\\')
    }
    return vscode.Uri.file(filePath).with({ scheme: getUriScheme(filePath) })
=======
 * Converts a file path to a VS Code URI.
 *
 * @param {string} filePath - The file path to be converted.
 * @returns {vscode.Uri} - The corresponding VS Code URI.
 */
function toUri(filePath: string): vscode.Uri {
    const scheme = vscode.workspace.workspaceFolders?.filter(folder => filePath?.startsWith(folder.uri.path))[0]?.uri.scheme
    return vscode.Uri.file(filePath).with({ scheme })
>>>>>>> d2a77b08
}<|MERGE_RESOLUTION|>--- conflicted
+++ resolved
@@ -25,11 +25,8 @@
     exists,
     read,
     kpsewhich,
-<<<<<<< HEAD
     getUriScheme,
     isUriScheme,
-=======
->>>>>>> d2a77b08
     toUri
 }
 
@@ -517,11 +514,7 @@
  *
  * This function accepts a URI object or a string representing a file path. If
  * the input is a string, it is converted to a file URI using
-<<<<<<< HEAD
- * `lw.file.fileUriFromPath()`. The function then attempts to retrieve the status of the
-=======
  * `lw.file.toUri()`. The function then attempts to retrieve the status of the
->>>>>>> d2a77b08
  * file or directory at the given URI using `stat()` of VS Code workspace file
  * system API. If the status retrieval is successful, the function returns the
  * file stat, which can also be used to indicate that the file or directory
@@ -534,11 +527,7 @@
  * or directory exists, and `false` otherwise.
  */
 async function exists(uri: vscode.Uri | string): Promise<vscode.FileStat | false> {
-<<<<<<< HEAD
     if (typeof (uri) === 'string') {
-=======
-    if (typeof(uri) === 'string') {
->>>>>>> d2a77b08
         uri = lw.file.toUri(uri)
     }
     try {
@@ -549,7 +538,6 @@
 }
 
 /**
-<<<<<<< HEAD
 * Returns the scheme of the URI based on the file path.
 *
 * This function determines the URI scheme based on the file path provided. It
@@ -571,22 +559,18 @@
     return ['file', 'vsls'].includes(fileUri.scheme)
 }
 
+/**
+ * Converts a file path to a VS Code URI.
+ *
+ * @param {string} filePath - The file path to be converted.
+ * @returns {vscode.Uri} - The corresponding VS Code URI.
+ */
 function toUri(filePath: string): vscode.Uri {
-    const scheme = getUriScheme(filePath)
+    const scheme = vscode.workspace.workspaceFolders?.filter(folder => filePath?.startsWith(folder.uri.path))[0]?.uri.scheme
     // LiveShare guest sessions use the native path API, even though vsls uses POSIX paths
     // this is a workaround that removes the drive letter from the path
     if (scheme === 'vsls' && lw.extra.liveshare.isGuest() && os.platform() === 'win32') {
         filePath = filePath.replace(/^\w:\\/, '\\')
     }
-    return vscode.Uri.file(filePath).with({ scheme: getUriScheme(filePath) })
-=======
- * Converts a file path to a VS Code URI.
- *
- * @param {string} filePath - The file path to be converted.
- * @returns {vscode.Uri} - The corresponding VS Code URI.
- */
-function toUri(filePath: string): vscode.Uri {
-    const scheme = vscode.workspace.workspaceFolders?.filter(folder => filePath?.startsWith(folder.uri.path))[0]?.uri.scheme
     return vscode.Uri.file(filePath).with({ scheme })
->>>>>>> d2a77b08
 }